﻿using EFCore.BulkExtensions.SQLAdapters.SQLServer;
using Microsoft.Data.SqlClient;
using Microsoft.EntityFrameworkCore;
using Microsoft.EntityFrameworkCore.ChangeTracking;
using System;
using System.Collections.Generic;
using System.Linq;
using System.Reflection;
using System.Threading;
using System.Threading.Tasks;

namespace EFCore.BulkExtensions;

internal static class DbContextBulkTransactionSaveChanges
{
    #region SaveChanges
    public static void SaveChanges(DbContext context, BulkConfig? bulkConfig, Action<decimal>? progress)
    {
        SaveChangesAsync(context, bulkConfig, progress, isAsync: false, CancellationToken.None).GetAwaiter().GetResult();
    }

    public static async Task SaveChangesAsync(DbContext context, BulkConfig? bulkConfig, Action<decimal>? progress, CancellationToken cancellationToken)
    {
        await SaveChangesAsync(context, bulkConfig, progress, isAsync: true, cancellationToken).ConfigureAwait(false);
    }

<<<<<<< HEAD
    private static async Task SaveChangesAsync(DbContext context, BulkConfig bulkConfig, Action<decimal> progress, bool isAsync, CancellationToken cancellationToken)
=======
    private static async Task SaveChangesAsync(DbContext context, BulkConfig? bulkConfig, Action<decimal>? progress, CancellationToken cancellationToken, bool isAsync)
>>>>>>> 28e41df2
    {
        // 2 ways:
        // OPTION 1) iteration with Dic and Fast member
        // OPTION 2) using Node model (here setting FK still not implemented)
        int option = 1;

        if (bulkConfig == null)
        {
            bulkConfig = new BulkConfig { };
        }
        if (bulkConfig.OnSaveChangesSetFK && bulkConfig.SetOutputIdentity == false) // When FK is set by DB then SetOutput is required
        {
            bulkConfig.SetOutputIdentity = true;
        }

        var entries = context.ChangeTracker.Entries();
        var entriesGroupedByEntity = entries.GroupBy(a => new { EntityType = a.Entity.GetType(), a.State },
                                                     (entry, group) => new { entry.EntityType, EntityState = entry.State, Entities = group.Select(a => a.Entity).ToList() });
        var entriesGroupedChanged = entriesGroupedByEntity.Where(a => EntityStateBulkMethodDict.ContainsKey(a.EntityState) & a.Entities.Count >= 0);
        var entriesGroupedChangedSorted = entriesGroupedChanged.OrderBy(a => a.EntityState.ToString() != EntityState.Modified.ToString()).ToList();
        if (entriesGroupedChangedSorted.Count == 0)
            return;

        if (isAsync)
        {
            await context.Database.OpenConnectionAsync(cancellationToken).ConfigureAwait(false);
        }
        else
        {
            context.Database.OpenConnection();
        }
        var connection = context.GetUnderlyingConnection(bulkConfig);

        bool doExplicitCommit = false;
        if (context.Database.CurrentTransaction == null)
        {
            doExplicitCommit = true;
        }

        try
        {

            var transaction = context.Database.CurrentTransaction ?? context.Database.BeginTransaction();

            if (option == 1)
            {
                Dictionary<string, Dictionary<string, FastProperty>> fastPropertyDicts = new();
                foreach (var entryGroup in entriesGroupedChangedSorted)
                {
                    Type entityType = entryGroup.EntityType;
                    entityType = (entityType.Namespace == "Castle.Proxies") ? entityType.BaseType! : entityType;
                    var entityModelType = context.Model.FindEntityType(entityType) ?? throw new ArgumentNullException($"Unable to determine EntityType from given type with name {entityType.Name}");

                    var entityPropertyDict = new Dictionary<string, FastProperty>();
                    if (!fastPropertyDicts.ContainsKey(entityType.Name))
                    {
                        var properties = entityModelType.GetProperties();
                        var navigationPropertiesInfo = entityModelType.GetNavigations().Select(x => x.PropertyInfo);

                        foreach (var property in properties)
                        {
                            if (property.PropertyInfo != null) // skip Shadow Property
                            {
                                entityPropertyDict.Add(property.Name, new FastProperty(property.PropertyInfo));
                            }
                        }
                        foreach (var navigationPropertyInfo in navigationPropertiesInfo)
                        {
                            if (navigationPropertyInfo != null)
                            {
                                entityPropertyDict.Add(navigationPropertyInfo.Name, new FastProperty(navigationPropertyInfo));
                            }
                        }
                        fastPropertyDicts.Add(entityType.Name, entityPropertyDict);
                    }
                    else
                    {
                        entityPropertyDict = fastPropertyDicts[entityType.Name];
                    }

                    if (bulkConfig.OnSaveChangesSetFK)
                    {
                        var navigations = entityModelType.GetNavigations().Where(x => !x.IsCollection && !x.TargetEntityType.IsOwned());
                        if (navigations.Any())
                        {
                            foreach (var navigation in navigations)
                            {
                                // when FK entity was not modified it will not be in Dict, but also FK is auto set so no need here
                                if (fastPropertyDicts.ContainsKey(navigation.ClrType.Name)) // otherwise set it:
                                {
                                    var parentPropertyDict = fastPropertyDicts[navigation.ClrType.Name];
<<<<<<< HEAD
                                    var fkName = navigation.ForeignKey.Properties[0].Name;
                                    var pkName = navigation.ForeignKey.PrincipalKey.Properties[0].Name;
=======
                                    var fkName = navigation.ForeignKey.Properties.Count > 0
                                        ? navigation.ForeignKey.Properties[0].Name
                                        : null;
>>>>>>> 28e41df2

                                    var pkName = navigation.ForeignKey.PrincipalKey.Properties.Count > 0
                                        ? navigation.ForeignKey.PrincipalKey.Properties[0].Name
                                        : null;

                                    if (pkName is not null && fkName is not null)
                                    {
                                        foreach (var entity in entryGroup.Entities)
                                        {
                                            var parentEntity = entityPropertyDict[navigation.Name].Get(entity);
                                            if (parentEntity is not null)
                                            {
                                                var pkValue = parentPropertyDict[pkName].Get(parentEntity);
                                                if (pkValue is not null)
                                                {
                                                    entityPropertyDict[fkName].Set(entity, pkValue);
                                                }
                                            }

                                        }
                                    }

                                }
                            }
                        }
                    }

                    string methodName = EntityStateBulkMethodDict[entryGroup.EntityState].Key;
                    if (isAsync)
                    {
                        await InvokeBulkMethod(context, entryGroup.Entities, entityType, methodName, bulkConfig, progress, isAsync: true, cancellationToken).ConfigureAwait(false);
                    }
                    else
                    {
                        InvokeBulkMethod(context, entryGroup.Entities, entityType, methodName, bulkConfig, progress, isAsync: false, cancellationToken).GetAwaiter().GetResult();
                    }
                }
            }
            else if (option == 2)
            {
                List<BulkMethodEntries> bulkMethodEntriesList = GetBulkMethodEntries(entries);
                foreach (var bulkMethod in bulkMethodEntriesList)
                {
                    if (isAsync)
                    {
                        await InvokeBulkMethod(context, bulkMethod.Entries, bulkMethod.Type, bulkMethod.MethodName, bulkConfig, progress, isAsync: true, cancellationToken).ConfigureAwait(false);
                    }
                    else
                    {
                        InvokeBulkMethod(context, bulkMethod.Entries, bulkMethod.Type, bulkMethod.MethodName, bulkConfig, progress, isAsync: false, cancellationToken).GetAwaiter().GetResult();
                    }
                }
            }
            if (doExplicitCommit)
            {
                transaction.Commit();
                context.ChangeTracker.AcceptAllChanges();
            }
        }
        finally
        {
            if (doExplicitCommit)
            {

                if (isAsync)
                {
                    await context.Database.CloseConnectionAsync().ConfigureAwait(false);
                }
                else
                {
                    context.Database.CloseConnection();
                }
            }
        }
    }

<<<<<<< HEAD
    private static async Task InvokeBulkMethod(DbContext context, List<object> entities, Type entityType, string methodName, BulkConfig bulkConfig, Action<decimal> progress, bool isAsync, CancellationToken cancellationToken)
=======
    private static async Task InvokeBulkMethod(DbContext context, List<object> entities, Type entityType, string methodName, BulkConfig bulkConfig, Action<decimal>? progress, CancellationToken cancellationToken, bool isAsync)
>>>>>>> 28e41df2
    {
        methodName += isAsync ? "Async" : "";
        MethodInfo? bulkMethod = typeof(DbContextBulkExtensions)
            .GetMethods()
            .Where(a => a.Name == methodName)
            .FirstOrDefault();

        bulkMethod = bulkMethod?.MakeGenericMethod(typeof(object));

        var arguments = new List<object?> { context, entities, bulkConfig, progress, entityType, cancellationToken };
        if (isAsync)
        {
            var methodArguments = arguments.ToArray();
            if (bulkMethod is not null)
            {
                var task = (Task?)bulkMethod.Invoke(null, methodArguments);
                if (task != null)
                {
                    await task;
                }
            }

        }
        else
        {
            arguments.RemoveAt(arguments.Count - 1); // removes cancellationToken
            var methodArguments = arguments.ToArray();
            bulkMethod?.Invoke(null, methodArguments);
        }
    }

    private static Dictionary<EntityState, KeyValuePair<string, int>> EntityStateBulkMethodDict => new()
    {
        { EntityState.Deleted, new KeyValuePair<string, int>(nameof(DbContextBulkExtensions.BulkDelete), 1) },
        { EntityState.Modified, new KeyValuePair<string, int>(nameof(DbContextBulkExtensions.BulkUpdate), 2) },
        { EntityState.Added, new KeyValuePair<string, int>(nameof(DbContextBulkExtensions.BulkInsert), 3)},
    };
    #endregion

    private static List<BulkMethodEntries> GetBulkMethodEntries(IEnumerable<EntityEntry> entries)
    {
        EntityEntry[] entryList = entries.ToArray();
        var tree = new Dictionary<Type, DbNode>();

        for (int i = 0; i < entryList.Length; i++)
        {
            EntityEntry entry = entryList[i];

            Type type = GetNonProxyType(entry.Entity.GetType());

            if (!tree.TryGetValue(type, out DbNode? node))
            {
                node = new DbNode() { Type = type };
                tree.TryAdd(type, node);
            }

            node.AddEntry(entry);

            var navigations = entry.Navigations.Where(a => a.IsLoaded);

            foreach (var n in navigations.Where(a => a.Metadata.IsCollection))
            {
                Type navType = GetNonProxyType(n.Metadata.ClrType.GenericTypeArguments.Single());
                if (!tree.TryGetValue(navType, out DbNode? childNode))
                {
                    childNode = new DbNode() { Type = navType };

                    tree.TryAdd(navType, childNode);
                };

                if (!childNode.Parents.Any(a => a.Type == node.Type))
                {
                    childNode.Parents.Add(node);
                }

                if (!node.Children.Any(a => a.Type == navType))
                {
                    node.Children.Add(childNode);
                }
            }

            foreach (var n in navigations.Where(a => !a.Metadata.IsCollection))
            {
                Type navType = GetNonProxyType(n.Metadata.ClrType);
                if (!tree.TryGetValue(navType, out DbNode? parentNode))
                {
                    parentNode = new DbNode() { Type = navType };
                    tree.TryAdd(navType, parentNode);
                };

                if (!parentNode.Children.Any(a => a.Type == node.Type))
                {
                    parentNode.Children.Add(node);
                }

                if (!node.Parents.Any(a => a.Type == parentNode.Type))
                {
                    node.Parents.Add(parentNode);
                }
            }
        }

        var rootNodes = tree.Where(a => a.Value.Parents.Count == 0);
        var handledTypes = new Dictionary<Type, bool>();
        var bulkMehodEntriesList = new List<BulkMethodEntries>();

        bool TryAddNode(DbNode node)
        {
            if (node.Parents.All(a => handledTypes.TryGetValue(a.Type, out bool exists)))
            {
                if (!handledTypes.TryGetValue(node.Type, out bool exists))
                {
                    handledTypes.Add(node.Type, true);

                    foreach (var me in node.MethodEntries)
                    {
                        if (me.Value != null && me.Value.Count > 0)
                        {
                            bulkMehodEntriesList.Add(new BulkMethodEntries()
                            {
                                Type = node.Type,
                                MethodName = me.Key,
                                Entries = me.Value,
                            });
                        }
                    }
                }

                foreach (var p in node.Children)
                {
                    TryAddNode(p);
                }

                return exists;
            }

            return false;
        }

        foreach (var r in rootNodes)
        {
            TryAddNode(r.Value);
        }

        return bulkMehodEntriesList;
    }

    private static Type GetNonProxyType(Type type) => type.Namespace == "Castle.Proxies" ? type.BaseType! : type;


    internal class BulkMethodEntries
    {
        public BulkMethodEntries()
        {
            Entries = new List<object>();
        }

        public string MethodName { get; set; } = null!;

        public Type Type { get; set; } = null!;

        public List<object> Entries { get; set; }
    }

    internal class DbNode
    {
        public DbNode()
        {
            Parents = new List<DbNode>();
            Children = new List<DbNode>();
            MethodEntries = new KeyValuePair<string, List<object>>[EntityStateBulkMethodDict.Count];
        }

        public Type Type { get; set; } = null!;

        public List<DbNode> Parents { get; set; }

        public List<DbNode> Children { get; set; }

        public KeyValuePair<string, List<object>>[] MethodEntries { get; private set; }

        public void AddEntry(EntityEntry entry)
        {
            if (EntityStateBulkMethodDict.TryGetValue(entry.State, out KeyValuePair<string, int> method))
            {
                var methodEntry = MethodEntries.FirstOrDefault(a => a.Key == method.Key);
                if (methodEntry.Key == null)
                {
                    methodEntry = new KeyValuePair<string, List<object>>(method.Key, new List<object>());
                    MethodEntries[method.Value - 1] = methodEntry;
                }

                methodEntry.Value.Add(entry.Entity);
            }
        }
    }
}<|MERGE_RESOLUTION|>--- conflicted
+++ resolved
@@ -24,11 +24,7 @@
         await SaveChangesAsync(context, bulkConfig, progress, isAsync: true, cancellationToken).ConfigureAwait(false);
     }
 
-<<<<<<< HEAD
-    private static async Task SaveChangesAsync(DbContext context, BulkConfig bulkConfig, Action<decimal> progress, bool isAsync, CancellationToken cancellationToken)
-=======
-    private static async Task SaveChangesAsync(DbContext context, BulkConfig? bulkConfig, Action<decimal>? progress, CancellationToken cancellationToken, bool isAsync)
->>>>>>> 28e41df2
+    private static async Task SaveChangesAsync(DbContext context, BulkConfig? bulkConfig, Action<decimal>? progress, bool isAsync, CancellationToken cancellationToken)
     {
         // 2 ways:
         // OPTION 1) iteration with Dic and Fast member
@@ -120,14 +116,10 @@
                                 if (fastPropertyDicts.ContainsKey(navigation.ClrType.Name)) // otherwise set it:
                                 {
                                     var parentPropertyDict = fastPropertyDicts[navigation.ClrType.Name];
-<<<<<<< HEAD
-                                    var fkName = navigation.ForeignKey.Properties[0].Name;
-                                    var pkName = navigation.ForeignKey.PrincipalKey.Properties[0].Name;
-=======
+
                                     var fkName = navigation.ForeignKey.Properties.Count > 0
                                         ? navigation.ForeignKey.Properties[0].Name
                                         : null;
->>>>>>> 28e41df2
 
                                     var pkName = navigation.ForeignKey.PrincipalKey.Properties.Count > 0
                                         ? navigation.ForeignKey.PrincipalKey.Properties[0].Name
@@ -204,11 +196,7 @@
         }
     }
 
-<<<<<<< HEAD
-    private static async Task InvokeBulkMethod(DbContext context, List<object> entities, Type entityType, string methodName, BulkConfig bulkConfig, Action<decimal> progress, bool isAsync, CancellationToken cancellationToken)
-=======
-    private static async Task InvokeBulkMethod(DbContext context, List<object> entities, Type entityType, string methodName, BulkConfig bulkConfig, Action<decimal>? progress, CancellationToken cancellationToken, bool isAsync)
->>>>>>> 28e41df2
+    private static async Task InvokeBulkMethod(DbContext context, List<object> entities, Type entityType, string methodName, BulkConfig bulkConfig, Action<decimal>? progress, bool isAsync, CancellationToken cancellationToken)
     {
         methodName += isAsync ? "Async" : "";
         MethodInfo? bulkMethod = typeof(DbContextBulkExtensions)
