--- conflicted
+++ resolved
@@ -53,9 +53,6 @@
 
     // Update methods
     #region BatchUpdate
-<<<<<<< HEAD
-    public static int BatchUpdate<T>(this IQueryable<T> query, object updateValues, List<string>? updateColumns = null) where T : class
-=======
     /// <summary>
     /// Extension method to batch update data
     /// </summary>
@@ -64,15 +61,11 @@
     /// <param name="updateValues"></param>
     /// <param name="updateColumns"></param>
     /// <returns></returns>
-    public static int BatchUpdate<T>(this IQueryable<T> query, object updateValues, List<string> updateColumns = null) where T : class
->>>>>>> b00201eb
+    public static int BatchUpdate<T>(this IQueryable<T> query, object updateValues, List<string> ?updateColumns = null) where T : class
     {
         var (context, sql, sqlParameters) = GetBatchUpdateArguments(query, updateValues, updateColumns);
         return context.Database.ExecuteSqlRaw(sql, sqlParameters);
     }
-<<<<<<< HEAD
-    public static async Task<int> BatchUpdateAsync(this IQueryable query, object updateValues, List<string>? updateColumns = null, CancellationToken cancellationToken = default)
-=======
 
     /// <summary>
     /// Extension method to batch update data
@@ -82,16 +75,12 @@
     /// <param name="updateColumns"></param>
     /// <param name="cancellationToken"></param>
     /// <returns></returns>
-    public static async Task<int> BatchUpdateAsync(this IQueryable query, object updateValues, List<string> updateColumns = null, CancellationToken cancellationToken = default)
->>>>>>> b00201eb
+    public static async Task<int> BatchUpdateAsync(this IQueryable query, object updateValues, List<string>? updateColumns = null, CancellationToken cancellationToken = default)
     {
         var (context, sql, sqlParameters) = GetBatchUpdateArguments((IQueryable<object>)query, updateValues, updateColumns);
         return await context.Database.ExecuteSqlRawAsync(sql, sqlParameters, cancellationToken).ConfigureAwait(false);
     }
 
-<<<<<<< HEAD
-    public static int BatchUpdate<T>(this IQueryable<T> query, Expression<Func<T, T>> updateExpression, Type? type = null) where T : class
-=======
     /// <summary>
     /// Extension method to batch update data
     /// </summary>
@@ -100,15 +89,11 @@
     /// <param name="updateExpression"></param>
     /// <param name="type"></param>
     /// <returns></returns>
-    public static int BatchUpdate<T>(this IQueryable<T> query, Expression<Func<T, T>> updateExpression, Type type = null) where T : class
->>>>>>> b00201eb
+    public static int BatchUpdate<T>(this IQueryable<T> query, Expression<Func<T, T>> updateExpression, Type? type = null) where T : class
     {
         var (context, sql, sqlParameters) = GetBatchUpdateArguments(query, updateExpression: updateExpression, type: type);
         return context.Database.ExecuteSqlRaw(sql, sqlParameters);
     }
-<<<<<<< HEAD
-    public static async Task<int> BatchUpdateAsync<T>(this IQueryable<T> query, Expression<Func<T, T>> updateExpression, Type? type = null, CancellationToken cancellationToken = default) where T : class
-=======
 
     /// <summary>
     /// Extension method to batch update data
@@ -119,8 +104,7 @@
     /// <param name="type"></param>
     /// <param name="cancellationToken"></param>
     /// <returns></returns>
-    public static async Task<int> BatchUpdateAsync<T>(this IQueryable<T> query, Expression<Func<T, T>> updateExpression, Type type = null, CancellationToken cancellationToken = default) where T : class
->>>>>>> b00201eb
+    public static async Task<int> BatchUpdateAsync<T>(this IQueryable<T> query, Expression<Func<T, T>> updateExpression, Type? type = null, CancellationToken cancellationToken = default) where T : class
     {
         var (context, sql, sqlParameters) = GetBatchUpdateArguments(query, updateExpression: updateExpression, type: type);
         return await context.Database.ExecuteSqlRawAsync(sql, sqlParameters, cancellationToken).ConfigureAwait(false);
