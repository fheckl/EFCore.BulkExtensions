--- conflicted
+++ resolved
@@ -4,11 +4,8 @@
 
 internal static class ProgressHelper
 {
-<<<<<<< HEAD
     public static void SetProgress(ref int rowsCopied, int entitiesCount, BulkConfig bulkConfig, Action<decimal>? progress)
-=======
-    internal static void SetProgress(ref int rowsCopied, int entitiesCount, BulkConfig bulkConfig, Action<decimal> progress)
->>>>>>> b00201eb
+    internal static void SetProgress(ref int rowsCopied, int entitiesCount, BulkConfig bulkConfig, Action<decimal>? progress)
     {
         if (progress != null && bulkConfig.NotifyAfter != null && bulkConfig.NotifyAfter != 0)
         {
