﻿using EFCore.BulkExtensions.SqlAdapters;
using EFCore.BulkExtensions.SQLAdapters.SQLServer;
using Microsoft.Data.Sqlite;
using Microsoft.EntityFrameworkCore;
using System;
using System.Collections.Generic;
using System.Linq;
using System.Linq.Expressions;
using System.Reflection;
using System.Threading;
using System.Threading.Tasks;

namespace EFCore.BulkExtensions.SQLAdapters.SQLite;
/// <inheritdoc/>
public class SqliteOperationsAdapter : ISqlOperationsAdapter
{
    /// <inheritdoc/>
    #region Methods
    // Insert
    public void Insert<T>(DbContext context, Type type, IList<T> entities, TableInfo tableInfo, Action<decimal>? progress)
    {
        InsertAsync(context, type, entities, tableInfo, progress, isAsync: false, CancellationToken.None).GetAwaiter().GetResult();
    }


    /// <inheritdoc/>
    public async Task InsertAsync<T>(DbContext context, Type type, IList<T> entities, TableInfo tableInfo, Action<decimal>? progress, CancellationToken cancellationToken)
    {
        await InsertAsync(context, type, entities, tableInfo, progress, isAsync: true, cancellationToken).ConfigureAwait(false);
    }
    
<<<<<<< HEAD
    /// <inheritdoc/>
    public static async Task InsertAsync<T>(DbContext context, Type type, IList<T> entities, TableInfo tableInfo, Action<decimal> progress, bool isAsync, CancellationToken cancellationToken)
=======

    /// <inheritdoc/>
    public async Task InsertAsync<T>(DbContext context, Type type, IList<T> entities, TableInfo tableInfo, Action<decimal>? progress, CancellationToken cancellationToken, bool isAsync)
>>>>>>> 28e41df2
    {
        SqliteConnection? connection = tableInfo.SqliteConnection;
        if (connection == null)
        {
            connection = isAsync ? await OpenAndGetSqliteConnectionAsync(context, cancellationToken).ConfigureAwait(false)
                                 : OpenAndGetSqliteConnection(context);
        }
        bool doExplicitCommit = false;

        try
        {
            if (context.Database.CurrentTransaction == null)
            {
                //context.Database.UseTransaction(connection.BeginTransaction());
                doExplicitCommit = true;
            }

            SqliteTransaction? transaction = tableInfo.SqliteTransaction;
            if (transaction == null)
            {
                var dbTransaction = doExplicitCommit ? connection.BeginTransaction()
                                                     : context.Database.CurrentTransaction?.GetUnderlyingTransaction(tableInfo.BulkConfig);

                transaction = (SqliteTransaction?)dbTransaction;
            }
            else
            {
                doExplicitCommit = false;
            }

            var command = GetSqliteCommand(context, type, entities, tableInfo, connection, transaction);

            type = tableInfo.HasAbstractList ? entities[0]!.GetType() : type;
            int rowsCopied = 0;

            foreach (var item in entities)
            {
                LoadSqliteValues(tableInfo, item, command, context);
                if (isAsync)
                {
                    await command.ExecuteNonQueryAsync(cancellationToken).ConfigureAwait(false);
                }
                else
                {
                    command.ExecuteNonQuery();
                }
                ProgressHelper.SetProgress(ref rowsCopied, entities.Count, tableInfo.BulkConfig, progress);
            }
            if (doExplicitCommit)
            {
                transaction?.Commit();
            }
        }
        finally
        {
            if (doExplicitCommit)
            {
                if (isAsync)
                {
                    await context.Database.CloseConnectionAsync().ConfigureAwait(false);
                }
                else
                {
                    context.Database.CloseConnection();
                }
            }
        }
    }

    // Merge
    /// <inheritdoc/>
    public void Merge<T>(DbContext context, Type type, IList<T> entities, TableInfo tableInfo, OperationType operationType, Action<decimal>? progress) where T : class
    {
        MergeAsync(context, type, entities, tableInfo, operationType, progress, isAsync: false, CancellationToken.None).GetAwaiter().GetResult();
    }

    /// <inheritdoc/>
    public async Task MergeAsync<T>(DbContext context, Type type, IList<T> entities, TableInfo tableInfo, OperationType operationType, Action<decimal>? progress, CancellationToken cancellationToken) where T : class
    {
        await MergeAsync(context, type, entities, tableInfo, operationType, progress, isAsync: true, cancellationToken);
    }
    
    /// <inheritdoc/>
<<<<<<< HEAD
    protected static async Task MergeAsync<T>(DbContext context, Type type, IList<T> entities, TableInfo tableInfo, OperationType operationType, Action<decimal> progress, bool isAsync, CancellationToken cancellationToken) where T : class
=======
    protected async Task MergeAsync<T>(DbContext context, Type type, IList<T> entities, TableInfo tableInfo, OperationType operationType, Action<decimal>? progress, CancellationToken cancellationToken, bool isAsync) where T : class
>>>>>>> 28e41df2
    {
        SqliteConnection connection = isAsync ? await OpenAndGetSqliteConnectionAsync(context, cancellationToken).ConfigureAwait(false)
                                                    : OpenAndGetSqliteConnection(context);
        bool doExplicitCommit = false;

        try
        {
            if (context.Database.CurrentTransaction == null)
            {
                //context.Database.UseTransaction(connection.BeginTransaction());
                doExplicitCommit = true;
            }
            var dbTransaction = doExplicitCommit ? connection.BeginTransaction()
                                                 : context.Database.CurrentTransaction?.GetUnderlyingTransaction(tableInfo.BulkConfig);
            var transaction = (SqliteTransaction?)dbTransaction;

            var command = GetSqliteCommand(context, type, entities, tableInfo, connection, transaction);

            type = tableInfo.HasAbstractList ? entities[0].GetType() : type;
            int rowsCopied = 0;

            foreach (var item in entities)
            {
                LoadSqliteValues(tableInfo, item, command, context);
                if (isAsync)
                {
                    await command.ExecuteNonQueryAsync(cancellationToken).ConfigureAwait(false);
                }
                else
                {
                    command.ExecuteNonQuery();
                }
                ProgressHelper.SetProgress(ref rowsCopied, entities.Count, tableInfo.BulkConfig, progress);
            }

            if (operationType == OperationType.Insert && tableInfo.BulkConfig.SetOutputIdentity && tableInfo.IdentityColumnName != null) // For Sqlite Identity can be set by Db only with pure Insert method
            {
                command.CommandText = SqlQueryBuilderSqlite.SelectLastInsertRowId();

                object? lastRowIdScalar = isAsync ? await command.ExecuteScalarAsync(cancellationToken).ConfigureAwait(false)
                                                       : command.ExecuteScalar();

                SetIdentityForOutput(entities, tableInfo, lastRowIdScalar);
            }

            if (doExplicitCommit)
            {
                transaction?.Commit();
            }
        }
        finally
        {
            if (isAsync)
            {
                await context.Database.CloseConnectionAsync().ConfigureAwait(false);
            }
            else
            {
                context.Database.CloseConnection();
            }
        }
    }

    // Read
    /// <inheritdoc/>
    public void Read<T>(DbContext context, Type type, IList<T> entities, TableInfo tableInfo, Action<decimal>? progress) where T : class
    {
        ReadAsync(context, type, entities, tableInfo, progress, isAsync: false, CancellationToken.None).GetAwaiter().GetResult();
    }

    /// <inheritdoc/>
    public async Task ReadAsync<T>(DbContext context, Type type, IList<T> entities, TableInfo tableInfo, Action<decimal>? progress, CancellationToken cancellationToken) where T : class
    {
        await ReadAsync(context, type, entities, tableInfo, progress, isAsync: true, cancellationToken).ConfigureAwait(false);
    }
    
    /// <inheritdoc/>
<<<<<<< HEAD
    protected async Task ReadAsync<T>(DbContext context, Type type, IList<T> entities, TableInfo tableInfo, Action<decimal> progress, bool isAsync, CancellationToken cancellationToken) where T : class
=======
    protected async Task ReadAsync<T>(DbContext context, Type type, IList<T> entities, TableInfo tableInfo, Action<decimal>? progress, CancellationToken cancellationToken, bool isAsync) where T : class
>>>>>>> 28e41df2
    {
        SqliteConnection connection = isAsync ? await OpenAndGetSqliteConnectionAsync(context, cancellationToken).ConfigureAwait(false)
                                                    : OpenAndGetSqliteConnection(context);
        bool doExplicitCommit = false;
        SqliteTransaction? transaction = null;

        try
        {
            if (context.Database.CurrentTransaction == null)
            {
                //context.Database.UseTransaction(connection.BeginTransaction());
                doExplicitCommit = true;
            }

            transaction = doExplicitCommit ? connection.BeginTransaction()
                                           : (SqliteTransaction?)context.Database.CurrentTransaction?.GetUnderlyingTransaction(tableInfo.BulkConfig);

            SqliteCommand command = connection.CreateCommand();
            command.Transaction = transaction;

            // CREATE
            command.CommandText = SqlQueryBuilderSqlite.CreateTableCopy(tableInfo.FullTableName, tableInfo.FullTempTableName);
            if (isAsync)
            {
                await command.ExecuteNonQueryAsync(cancellationToken).ConfigureAwait(false);
            }
            else
            {
                command.ExecuteNonQuery();
            }

            tableInfo.BulkConfig.OperationType = OperationType.Insert;
            tableInfo.InsertToTempTable = true;
            tableInfo.SqliteConnection = connection;
            tableInfo.SqliteTransaction = transaction;
            // INSERT
            if (isAsync)
            {
                await InsertAsync(context, type, entities, tableInfo, progress, cancellationToken, isAsync: true).ConfigureAwait(false);
            }
            else
            {
                InsertAsync(context, type, entities, tableInfo, progress, isAsync: false, cancellationToken).GetAwaiter().GetResult();
            }

            // JOIN
            List<T> existingEntities;
            var sqlSelectJoinTable = SqlQueryBuilder.SelectJoinTable(tableInfo);
            Expression<Func<DbContext, IQueryable<T>>> expression = tableInfo.GetQueryExpression<T>(sqlSelectJoinTable, false);
            var compiled = EF.CompileQuery(expression); // instead using Compiled queries
            existingEntities = compiled(context).ToList();

            tableInfo.UpdateReadEntities(entities, existingEntities, context);

            // DROP
            command.CommandText = SqlQueryBuilderSqlite.DropTable(tableInfo.FullTempTableName);
            if (isAsync)
            {
                await command.ExecuteNonQueryAsync(cancellationToken).ConfigureAwait(false);
            }
            else
            {
                command.ExecuteNonQuery();
            }

            if (doExplicitCommit)
            {
                transaction?.Commit();
            }
        }
        finally
        {
            if (doExplicitCommit)
            {
                if (isAsync)
                {
                    if (transaction is not null)
                    {
                        await transaction.DisposeAsync();
                    }

                    await context.Database.CloseConnectionAsync().ConfigureAwait(false);
                }
                else
                {
                    transaction?.Dispose();
                    context.Database.CloseConnection();
                }
            }
        }
    }

    /// <inheritdoc/>
    public void Truncate(DbContext context, TableInfo tableInfo)
    {
        string sql = SqlQueryBuilder.DeleteTable(tableInfo.FullTableName);
        context.Database.ExecuteSqlRaw(sql);
    }

    /// <inheritdoc/>
    public async Task TruncateAsync(DbContext context, TableInfo tableInfo, CancellationToken cancellationToken)
    {
        string sql = SqlQueryBuilder.DeleteTable(tableInfo.FullTableName);
        await context.Database.ExecuteSqlRawAsync(sql, cancellationToken).ConfigureAwait(false);
    }
    #endregion

    #region Connection
    internal static async Task<SqliteConnection> OpenAndGetSqliteConnectionAsync(DbContext context, CancellationToken cancellationToken)
    {
        await context.Database.OpenConnectionAsync(cancellationToken).ConfigureAwait(false);
        return (SqliteConnection)context.Database.GetDbConnection();
    }

    internal static SqliteConnection OpenAndGetSqliteConnection(DbContext context)
    {
        context.Database.OpenConnection();

        return (SqliteConnection)context.Database.GetDbConnection();
    }
    #endregion

    #region SqliteData
    internal static SqliteCommand GetSqliteCommand<T>(DbContext context, Type? type, IList<T> entities, TableInfo tableInfo, SqliteConnection connection, SqliteTransaction? transaction)
    {
        SqliteCommand command = connection.CreateCommand();
        command.Transaction = transaction;

        var operationType = tableInfo.BulkConfig.OperationType;

        switch (operationType)
        {
            case OperationType.Insert:
                command.CommandText = SqlQueryBuilderSqlite.InsertIntoTable(tableInfo, OperationType.Insert);
                break;
            case OperationType.InsertOrUpdate:
                command.CommandText = SqlQueryBuilderSqlite.InsertIntoTable(tableInfo, OperationType.InsertOrUpdate);
                break;
            case OperationType.InsertOrUpdateOrDelete:
                throw new NotSupportedException("'BulkInsertOrUpdateDelete' not supported for Sqlite. Sqlite has only UPSERT statement (analog for MERGE WHEN MATCHED) but no functionality for: 'WHEN NOT MATCHED BY SOURCE THEN DELETE'." +
                                                " Another way to achieve this is to BulkRead existing data from DB, split list into sublists and call separately Bulk methods for Insert, Update, Delete.");
            case OperationType.Update:
                command.CommandText = SqlQueryBuilderSqlite.UpdateSetTable(tableInfo);
                break;
            case OperationType.Delete:
                command.CommandText = SqlQueryBuilderSqlite.DeleteFromTable(tableInfo);
                break;
        }

        type = tableInfo.HasAbstractList ? entities[0]?.GetType() : type;
        if (type is null)
        {
            throw new ArgumentException("Unable to determine entity type");
        }
        var entityType = context.Model.FindEntityType(type);
        var entityPropertiesDict = entityType?.GetProperties().Where(a => tableInfo.PropertyColumnNamesDict.ContainsKey(a.Name)).ToDictionary(a => a.Name, a => a);
        var properties = type.GetProperties(BindingFlags.Instance | BindingFlags.Public | BindingFlags.NonPublic);

        foreach (var property in properties)
        {
            if (entityPropertiesDict?.ContainsKey(property.Name) ?? false)
            {
                var propertyEntityType = entityPropertiesDict[property.Name];
                string? columnName = propertyEntityType.GetColumnName(tableInfo.ObjectIdentifier);
                var propertyType = Nullable.GetUnderlyingType(property.PropertyType) ?? property.PropertyType;

                //SqliteType(CpropertyType.Name): Text(String, Decimal, DateTime); Integer(Int16, Int32, Int64) Real(Float, Double) Blob(Guid)
                var parameter = new SqliteParameter($"@{property.Name}", propertyType); // ,sqliteType // ,null //()
                command.Parameters.Add(parameter);
            }
        }

        var shadowProperties = tableInfo.ShadowProperties;
        foreach (var shadowProperty in shadowProperties)
        {
            var parameter = new SqliteParameter($"@{shadowProperty}", typeof(string));
            command.Parameters.Add(parameter);
        }

        command.Prepare(); // Not Required but called for efficiency (prepared should be little faster)
        return command;
    }

    internal static void LoadSqliteValues<T>(TableInfo tableInfo, T? entity, SqliteCommand command, DbContext dbContext)
    {
        var propertyColumnsDict = tableInfo.PropertyColumnNamesDict;
        foreach (var propertyColumn in propertyColumnsDict)
        {
            var isShadowProperty = tableInfo.ShadowProperties.Contains(propertyColumn.Key);
            string parameterName = propertyColumn.Key.Replace(".", "_");
            object? value;
            if (!isShadowProperty)
            {
                if (propertyColumn.Key.Contains('.')) // ToDo: change IF clause to check for NavigationProperties, optimise, integrate with same code segment from LoadData method
                {
                    var ownedPropertyNameList = propertyColumn.Key.Split('.');
                    var ownedPropertyName = ownedPropertyNameList[0];
                    var subPropertyName = ownedPropertyNameList[1];
                    var ownedFastProperty = tableInfo.FastPropertyDict[ownedPropertyName];
                    var ownedProperty = ownedFastProperty.Property;

                    var propertyType = Nullable.GetUnderlyingType(ownedProperty.GetType()) ?? ownedProperty.GetType();
                    if (!command.Parameters.Contains("@" + parameterName))
                    {
                        var parameter = new SqliteParameter($"@{parameterName}", propertyType);
                        command.Parameters.Add(parameter);
                    }

                    if (ownedProperty == null)
                    {
                        value = null;
                    }
                    else
                    {
                        var ownedPropertyValue = entity == null ? null : tableInfo.FastPropertyDict[ownedPropertyName].Get(entity);
                        var subPropertyFullName = $"{ownedPropertyName}_{subPropertyName}";
                        value = ownedPropertyValue == null ? null : tableInfo.FastPropertyDict[subPropertyFullName]?.Get(ownedPropertyValue);
                    }
                }
                else
                {
                    value = entity is null ? null : tableInfo.FastPropertyDict[propertyColumn.Key].Get(entity);
                }
            }
            else
            {
                if (tableInfo.BulkConfig.EnableShadowProperties)
                {
                    if (tableInfo.BulkConfig.ShadowPropertyValue == null)
                    {
                        value = entity is null ? null : dbContext.Entry(entity).Property(propertyColumn.Key).CurrentValue; // Get the shadow property value
                    }
                    else
                    {
                        value = entity is null ? null : tableInfo.BulkConfig.ShadowPropertyValue(entity, propertyColumn.Key);
                    }


                }
                else
                {
                    value = entity is null ? null : dbContext.Entry(entity).Metadata.GetDiscriminatorValue(); // Set the value for the discriminator column
                }
            }

            if (tableInfo.ConvertibleColumnConverterDict.ContainsKey(propertyColumn.Key) && value != DBNull.Value)
            {
                value = tableInfo.ConvertibleColumnConverterDict[propertyColumn.Key].ConvertToProvider.Invoke(value);
            }

            command.Parameters[$"@{parameterName}"].Value = value ?? DBNull.Value;
        }
    }
    
    /// <inheritdoc/>
<<<<<<< HEAD
    public static void SetIdentityForOutput<T>(IList<T> entities, TableInfo tableInfo, object lastRowIdScalar)
=======
    public void SetIdentityForOutput<T>(IList<T> entities, TableInfo tableInfo, object? lastRowIdScalar)
>>>>>>> 28e41df2
    {
        long counter = (long?)lastRowIdScalar ?? 0;

        string identityPropertyName = tableInfo.PropertyColumnNamesDict.SingleOrDefault(a => a.Value == tableInfo.IdentityColumnName).Key;
        FastProperty identityFastProperty = tableInfo.FastPropertyDict[identityPropertyName];

        string idTypeName = identityFastProperty.Property.PropertyType.Name;
        object? idValue = null;
        for (int i = entities.Count - 1; i >= 0; i--)
        {
            idValue = idTypeName switch
            {
                "Int64" => counter, // long is default
                "UInt64" => (ulong)counter,
                "Int32" => (int)counter,
                "UInt32" => (uint)counter,
                "Int16" => (short)counter,
                "UInt16" => (ushort)counter,
                "Byte" => (byte)counter,
                "SByte" => (sbyte)counter,
                _ => counter,
            };
            if (entities[i] is not null)
            {
                identityFastProperty.Set(entities[i]!, idValue);
            }

            counter--;
        }
    }
    #endregion
}<|MERGE_RESOLUTION|>--- conflicted
+++ resolved
@@ -29,14 +29,8 @@
         await InsertAsync(context, type, entities, tableInfo, progress, isAsync: true, cancellationToken).ConfigureAwait(false);
     }
     
-<<<<<<< HEAD
-    /// <inheritdoc/>
-    public static async Task InsertAsync<T>(DbContext context, Type type, IList<T> entities, TableInfo tableInfo, Action<decimal> progress, bool isAsync, CancellationToken cancellationToken)
-=======
-
-    /// <inheritdoc/>
-    public async Task InsertAsync<T>(DbContext context, Type type, IList<T> entities, TableInfo tableInfo, Action<decimal>? progress, CancellationToken cancellationToken, bool isAsync)
->>>>>>> 28e41df2
+    /// <inheritdoc/>
+    public static async Task InsertAsync<T>(DbContext context, Type type, IList<T> entities, TableInfo tableInfo, Action<decimal>? progress, bool isAsync, CancellationToken cancellationToken)
     {
         SqliteConnection? connection = tableInfo.SqliteConnection;
         if (connection == null)
@@ -120,11 +114,7 @@
     }
     
     /// <inheritdoc/>
-<<<<<<< HEAD
-    protected static async Task MergeAsync<T>(DbContext context, Type type, IList<T> entities, TableInfo tableInfo, OperationType operationType, Action<decimal> progress, bool isAsync, CancellationToken cancellationToken) where T : class
-=======
-    protected async Task MergeAsync<T>(DbContext context, Type type, IList<T> entities, TableInfo tableInfo, OperationType operationType, Action<decimal>? progress, CancellationToken cancellationToken, bool isAsync) where T : class
->>>>>>> 28e41df2
+    protected static async Task MergeAsync<T>(DbContext context, Type type, IList<T> entities, TableInfo tableInfo, OperationType operationType, Action<decimal>? progress, bool isAsync, CancellationToken cancellationToken) where T : class
     {
         SqliteConnection connection = isAsync ? await OpenAndGetSqliteConnectionAsync(context, cancellationToken).ConfigureAwait(false)
                                                     : OpenAndGetSqliteConnection(context);
@@ -202,11 +192,7 @@
     }
     
     /// <inheritdoc/>
-<<<<<<< HEAD
-    protected async Task ReadAsync<T>(DbContext context, Type type, IList<T> entities, TableInfo tableInfo, Action<decimal> progress, bool isAsync, CancellationToken cancellationToken) where T : class
-=======
-    protected async Task ReadAsync<T>(DbContext context, Type type, IList<T> entities, TableInfo tableInfo, Action<decimal>? progress, CancellationToken cancellationToken, bool isAsync) where T : class
->>>>>>> 28e41df2
+    protected async Task ReadAsync<T>(DbContext context, Type type, IList<T> entities, TableInfo tableInfo, Action<decimal>? progress, bool isAsync, CancellationToken cancellationToken) where T : class
     {
         SqliteConnection connection = isAsync ? await OpenAndGetSqliteConnectionAsync(context, cancellationToken).ConfigureAwait(false)
                                                     : OpenAndGetSqliteConnection(context);
@@ -462,11 +448,7 @@
     }
     
     /// <inheritdoc/>
-<<<<<<< HEAD
-    public static void SetIdentityForOutput<T>(IList<T> entities, TableInfo tableInfo, object lastRowIdScalar)
-=======
-    public void SetIdentityForOutput<T>(IList<T> entities, TableInfo tableInfo, object? lastRowIdScalar)
->>>>>>> 28e41df2
+    public static void SetIdentityForOutput<T>(IList<T> entities, TableInfo tableInfo, object? lastRowIdScalar)
     {
         long counter = (long?)lastRowIdScalar ?? 0;
 
