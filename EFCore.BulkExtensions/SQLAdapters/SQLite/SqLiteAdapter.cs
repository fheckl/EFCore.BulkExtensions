﻿using EFCore.BulkExtensions.SqlAdapters;
using EFCore.BulkExtensions.SQLAdapters.SQLServer;
using Microsoft.Data.Sqlite;
using Microsoft.EntityFrameworkCore;
using System;
using System.Collections.Generic;
using System.Linq;
using System.Linq.Expressions;
using System.Reflection;
using System.Threading;
using System.Threading.Tasks;

namespace EFCore.BulkExtensions.SQLAdapters.SQLite;
/// <inheritdoc/>
public class SqliteOperationsAdapter : ISqlOperationsAdapter
{
    /// <inheritdoc/>
    #region Methods
    // Insert
    public void Insert<T>(DbContext context, Type type, IList<T> entities, TableInfo tableInfo, Action<decimal>? progress)
    {
        InsertAsync(context, type, entities, tableInfo, progress, CancellationToken.None, isAsync: false).GetAwaiter().GetResult();
    }

<<<<<<< HEAD
    public async Task InsertAsync<T>(DbContext context, Type type, IList<T> entities, TableInfo tableInfo, Action<decimal>? progress, CancellationToken cancellationToken)
    {
        await InsertAsync(context, type, entities, tableInfo, progress, cancellationToken, isAsync: true).ConfigureAwait(false);
    }
        
    public async Task InsertAsync<T>(DbContext context, Type type, IList<T> entities, TableInfo tableInfo, Action<decimal>? progress, CancellationToken cancellationToken, bool isAsync)
=======
    /// <inheritdoc/>
    public async Task InsertAsync<T>(DbContext context, Type type, IList<T> entities, TableInfo tableInfo, Action<decimal> progress, CancellationToken cancellationToken)
    {
        await InsertAsync(context, type, entities, tableInfo, progress, cancellationToken, isAsync: true).ConfigureAwait(false);
    }

    /// <inheritdoc/>
    public async Task InsertAsync<T>(DbContext context, Type type, IList<T> entities, TableInfo tableInfo, Action<decimal> progress, CancellationToken cancellationToken, bool isAsync)
>>>>>>> b00201eb
    {
        SqliteConnection? connection = tableInfo.SqliteConnection;
        if (connection == null)
        {
            connection = isAsync ? await OpenAndGetSqliteConnectionAsync(context, cancellationToken).ConfigureAwait(false)
                                 : OpenAndGetSqliteConnection(context);
        }
        bool doExplicitCommit = false;

        try
        {
            if (context.Database.CurrentTransaction == null)
            {
                //context.Database.UseTransaction(connection.BeginTransaction());
                doExplicitCommit = true;
            }

            SqliteTransaction? transaction = tableInfo.SqliteTransaction;
            if (transaction == null)
            {
                var dbTransaction = doExplicitCommit ? connection.BeginTransaction()
                                                     : context.Database.CurrentTransaction?.GetUnderlyingTransaction(tableInfo.BulkConfig);

                transaction = (SqliteTransaction?)dbTransaction;
            }
            else
            {
                doExplicitCommit = false;
            }

            var command = GetSqliteCommand(context, type, entities, tableInfo, connection, transaction);

            type = tableInfo.HasAbstractList ? entities[0]!.GetType() : type;
            int rowsCopied = 0;

            foreach (var item in entities)
            {
                LoadSqliteValues(tableInfo, item, command, context);
                if (isAsync)
                {
                    await command.ExecuteNonQueryAsync(cancellationToken).ConfigureAwait(false);
                }
                else
                {
                    command.ExecuteNonQuery();
                }
                ProgressHelper.SetProgress(ref rowsCopied, entities.Count, tableInfo.BulkConfig, progress);
            }
            if (doExplicitCommit)
            {
                transaction?.Commit();
            }
        }
        finally
        {
            if (doExplicitCommit)
            {
                if (isAsync)
                {
                    await context.Database.CloseConnectionAsync().ConfigureAwait(false);
                }
                else
                {
                    context.Database.CloseConnection();
                }
            }
        }
    }

<<<<<<< HEAD
    // Merge
    public void Merge<T>(DbContext context, Type type, IList<T> entities, TableInfo tableInfo, OperationType operationType, Action<decimal>? progress) where T : class
=======
    /// <inheritdoc/>
    public void Merge<T>(DbContext context, Type type, IList<T> entities, TableInfo tableInfo, OperationType operationType, Action<decimal> progress) where T : class
>>>>>>> b00201eb
    {
        MergeAsync(context, type, entities, tableInfo, operationType, progress, CancellationToken.None, isAsync: false).GetAwaiter().GetResult();
    }

<<<<<<< HEAD
    public async Task MergeAsync<T>(DbContext context, Type type, IList<T> entities, TableInfo tableInfo, OperationType operationType, Action<decimal>? progress, CancellationToken cancellationToken) where T : class
=======
    /// <inheritdoc/>
    public async Task MergeAsync<T>(DbContext context, Type type, IList<T> entities, TableInfo tableInfo, OperationType operationType, Action<decimal> progress, CancellationToken cancellationToken) where T : class
>>>>>>> b00201eb
    {
        await MergeAsync(context, type, entities, tableInfo, operationType, progress, cancellationToken, isAsync: true);
    }

<<<<<<< HEAD
    protected async Task MergeAsync<T>(DbContext context, Type type, IList<T> entities, TableInfo tableInfo, OperationType operationType, Action<decimal>? progress, CancellationToken cancellationToken, bool isAsync) where T : class
=======
    /// <inheritdoc/>
    protected async Task MergeAsync<T>(DbContext context, Type type, IList<T> entities, TableInfo tableInfo, OperationType operationType, Action<decimal> progress, CancellationToken cancellationToken, bool isAsync) where T : class
>>>>>>> b00201eb
    {
        SqliteConnection connection = isAsync ? await OpenAndGetSqliteConnectionAsync(context, cancellationToken).ConfigureAwait(false)
                                                    : OpenAndGetSqliteConnection(context);
        bool doExplicitCommit = false;

        try
        {
            if (context.Database.CurrentTransaction == null)
            {
                //context.Database.UseTransaction(connection.BeginTransaction());
                doExplicitCommit = true;
            }
            var dbTransaction = doExplicitCommit ? connection.BeginTransaction()
                                                 : context.Database.CurrentTransaction?.GetUnderlyingTransaction(tableInfo.BulkConfig);
            var transaction = (SqliteTransaction?)dbTransaction;

            var command = GetSqliteCommand(context, type, entities, tableInfo, connection, transaction);

            type = tableInfo.HasAbstractList ? entities[0].GetType() : type;
            int rowsCopied = 0;

            foreach (var item in entities)
            {
                LoadSqliteValues(tableInfo, item, command, context);
                if (isAsync)
                {
                    await command.ExecuteNonQueryAsync(cancellationToken).ConfigureAwait(false);
                }
                else
                {
                    command.ExecuteNonQuery();
                }
                ProgressHelper.SetProgress(ref rowsCopied, entities.Count, tableInfo.BulkConfig, progress);
            }

            if (operationType == OperationType.Insert && tableInfo.BulkConfig.SetOutputIdentity && tableInfo.IdentityColumnName != null) // For Sqlite Identity can be set by Db only with pure Insert method
            {
                command.CommandText = SqlQueryBuilderSqlite.SelectLastInsertRowId();

                object? lastRowIdScalar = isAsync ? await command.ExecuteScalarAsync(cancellationToken).ConfigureAwait(false)
                                                       : command.ExecuteScalar();

                SetIdentityForOutput(entities, tableInfo, lastRowIdScalar);
            }

            if (doExplicitCommit)
            {
                transaction?.Commit();
            }
        }
        finally
        {
            if (isAsync)
            {
                await context.Database.CloseConnectionAsync().ConfigureAwait(false);
            }
            else
            {
                context.Database.CloseConnection();
            }
        }
    }

<<<<<<< HEAD
    // Read
    public void Read<T>(DbContext context, Type type, IList<T> entities, TableInfo tableInfo, Action<decimal>? progress) where T : class
=======

    /// <inheritdoc/>
    public void Read<T>(DbContext context, Type type, IList<T> entities, TableInfo tableInfo, Action<decimal> progress) where T : class
>>>>>>> b00201eb
    {
        ReadAsync(context, type, entities, tableInfo, progress, CancellationToken.None, isAsync: false).GetAwaiter().GetResult();
    }

<<<<<<< HEAD
    public async Task ReadAsync<T>(DbContext context, Type type, IList<T> entities, TableInfo tableInfo, Action<decimal>? progress, CancellationToken cancellationToken) where T : class
=======
    /// <inheritdoc/>
    public async Task ReadAsync<T>(DbContext context, Type type, IList<T> entities, TableInfo tableInfo, Action<decimal> progress, CancellationToken cancellationToken) where T : class
>>>>>>> b00201eb
    {
        await ReadAsync(context, type, entities, tableInfo, progress, cancellationToken, isAsync: true).ConfigureAwait(false);
    }

<<<<<<< HEAD
    protected async Task ReadAsync<T>(DbContext context, Type type, IList<T> entities, TableInfo tableInfo, Action<decimal>? progress, CancellationToken cancellationToken, bool isAsync) where T : class
=======
    /// <inheritdoc/>
    protected async Task ReadAsync<T>(DbContext context, Type type, IList<T> entities, TableInfo tableInfo, Action<decimal> progress, CancellationToken cancellationToken, bool isAsync) where T : class
>>>>>>> b00201eb
    {
        SqliteConnection connection = isAsync ? await OpenAndGetSqliteConnectionAsync(context, cancellationToken).ConfigureAwait(false)
                                                    : OpenAndGetSqliteConnection(context);
        bool doExplicitCommit = false;
        SqliteTransaction? transaction = null;

        try
        {
            if (context.Database.CurrentTransaction == null)
            {
                //context.Database.UseTransaction(connection.BeginTransaction());
                doExplicitCommit = true;
            }

            transaction = doExplicitCommit ? connection.BeginTransaction()
                                           : (SqliteTransaction?)context.Database.CurrentTransaction?.GetUnderlyingTransaction(tableInfo.BulkConfig);

            SqliteCommand command = connection.CreateCommand();
            command.Transaction = transaction;

            // CREATE
            command.CommandText = SqlQueryBuilderSqlite.CreateTableCopy(tableInfo.FullTableName, tableInfo.FullTempTableName);
            if (isAsync)
            {
                await command.ExecuteNonQueryAsync(cancellationToken).ConfigureAwait(false);
            }
            else
            {
                command.ExecuteNonQuery();
            }

            tableInfo.BulkConfig.OperationType = OperationType.Insert;
            tableInfo.InsertToTempTable = true;
            tableInfo.SqliteConnection = connection;
            tableInfo.SqliteTransaction = transaction;
            // INSERT
            if (isAsync)
            {
                await InsertAsync(context, type, entities, tableInfo, progress, cancellationToken, isAsync: true).ConfigureAwait(false);
            }
            else
            {
                InsertAsync(context, type, entities, tableInfo, progress, cancellationToken, isAsync: false).GetAwaiter().GetResult();
            }

            // JOIN
            List<T> existingEntities;
            var sqlSelectJoinTable = SqlQueryBuilder.SelectJoinTable(tableInfo);
            Expression<Func<DbContext, IQueryable<T>>> expression = tableInfo.GetQueryExpression<T>(sqlSelectJoinTable, false);
            var compiled = EF.CompileQuery(expression); // instead using Compiled queries
            existingEntities = compiled(context).ToList();

            tableInfo.UpdateReadEntities(entities, existingEntities, context);

            // DROP
            command.CommandText = SqlQueryBuilderSqlite.DropTable(tableInfo.FullTempTableName);
            if (isAsync)
            {
                await command.ExecuteNonQueryAsync(cancellationToken).ConfigureAwait(false);
            }
            else
            {
                command.ExecuteNonQuery();
            }

            if (doExplicitCommit)
            {
                transaction?.Commit();
            }
        }
        finally
        {
            if (doExplicitCommit)
            {
                if (isAsync)
                {
                    if (transaction is not null)
                    {
                        await transaction.DisposeAsync();
                    }

                    await context.Database.CloseConnectionAsync().ConfigureAwait(false);
                }
                else
                {
                    transaction?.Dispose();
                    context.Database.CloseConnection();
                }
            }
        }
    }

    /// <inheritdoc/>
    public void Truncate(DbContext context, TableInfo tableInfo)
    {
        string sql = SqlQueryBuilder.DeleteTable(tableInfo.FullTableName);
        context.Database.ExecuteSqlRaw(sql);
    }

    /// <inheritdoc/>
    public async Task TruncateAsync(DbContext context, TableInfo tableInfo, CancellationToken cancellationToken)
    {
        string sql = SqlQueryBuilder.DeleteTable(tableInfo.FullTableName);
        await context.Database.ExecuteSqlRawAsync(sql, cancellationToken).ConfigureAwait(false);
    }
    #endregion

    #region Connection
    internal static async Task<SqliteConnection> OpenAndGetSqliteConnectionAsync(DbContext context, CancellationToken cancellationToken)
    {
        await context.Database.OpenConnectionAsync(cancellationToken).ConfigureAwait(false);
        return (SqliteConnection)context.Database.GetDbConnection();
    }

    internal static SqliteConnection OpenAndGetSqliteConnection(DbContext context)
    {
        context.Database.OpenConnection();

        return (SqliteConnection)context.Database.GetDbConnection();
    }
    #endregion

    #region SqliteData
    internal static SqliteCommand GetSqliteCommand<T>(DbContext context, Type? type, IList<T> entities, TableInfo tableInfo, SqliteConnection connection, SqliteTransaction? transaction)
    {
        SqliteCommand command = connection.CreateCommand();
        command.Transaction = transaction;

        var operationType = tableInfo.BulkConfig.OperationType;

        switch (operationType)
        {
            case OperationType.Insert:
                command.CommandText = SqlQueryBuilderSqlite.InsertIntoTable(tableInfo, OperationType.Insert);
                break;
            case OperationType.InsertOrUpdate:
                command.CommandText = SqlQueryBuilderSqlite.InsertIntoTable(tableInfo, OperationType.InsertOrUpdate);
                break;
            case OperationType.InsertOrUpdateOrDelete:
                throw new NotSupportedException("'BulkInsertOrUpdateDelete' not supported for Sqlite. Sqlite has only UPSERT statement (analog for MERGE WHEN MATCHED) but no functionality for: 'WHEN NOT MATCHED BY SOURCE THEN DELETE'." +
                                                " Another way to achieve this is to BulkRead existing data from DB, split list into sublists and call separately Bulk methods for Insert, Update, Delete.");
            case OperationType.Update:
                command.CommandText = SqlQueryBuilderSqlite.UpdateSetTable(tableInfo);
                break;
            case OperationType.Delete:
                command.CommandText = SqlQueryBuilderSqlite.DeleteFromTable(tableInfo);
                break;
        }

        type = tableInfo.HasAbstractList ? entities[0]?.GetType() : type;
        if (type is null)
        {
            throw new ArgumentException("Unable to determine entity type");
        }
        var entityType = context.Model.FindEntityType(type);
        var entityPropertiesDict = entityType?.GetProperties().Where(a => tableInfo.PropertyColumnNamesDict.ContainsKey(a.Name)).ToDictionary(a => a.Name, a => a);
        var properties = type.GetProperties(BindingFlags.Instance | BindingFlags.Public | BindingFlags.NonPublic);

        foreach (var property in properties)
        {
            if (entityPropertiesDict?.ContainsKey(property.Name) ?? false)
            {
                var propertyEntityType = entityPropertiesDict[property.Name];
                string? columnName = propertyEntityType.GetColumnName(tableInfo.ObjectIdentifier);
                var propertyType = Nullable.GetUnderlyingType(property.PropertyType) ?? property.PropertyType;

                //SqliteType(CpropertyType.Name): Text(String, Decimal, DateTime); Integer(Int16, Int32, Int64) Real(Float, Double) Blob(Guid)
                var parameter = new SqliteParameter($"@{property.Name}", propertyType); // ,sqliteType // ,null //()
                command.Parameters.Add(parameter);
            }
        }

        var shadowProperties = tableInfo.ShadowProperties;
        foreach (var shadowProperty in shadowProperties)
        {
            var parameter = new SqliteParameter($"@{shadowProperty}", typeof(string));
            command.Parameters.Add(parameter);
        }

        command.Prepare(); // Not Required but called for efficiency (prepared should be little faster)
        return command;
    }

    internal static void LoadSqliteValues<T>(TableInfo tableInfo, T? entity, SqliteCommand command, DbContext dbContext)
    {
        var propertyColumnsDict = tableInfo.PropertyColumnNamesDict;
        foreach (var propertyColumn in propertyColumnsDict)
        {
            var isShadowProperty = tableInfo.ShadowProperties.Contains(propertyColumn.Key);
            string parameterName = propertyColumn.Key.Replace(".", "_");
            object? value;
            if (!isShadowProperty)
            {
                if (propertyColumn.Key.Contains('.')) // ToDo: change IF clause to check for NavigationProperties, optimise, integrate with same code segment from LoadData method
                {
                    var ownedPropertyNameList = propertyColumn.Key.Split('.');
                    var ownedPropertyName = ownedPropertyNameList[0];
                    var subPropertyName = ownedPropertyNameList[1];
                    var ownedFastProperty = tableInfo.FastPropertyDict[ownedPropertyName];
                    var ownedProperty = ownedFastProperty.Property;

                    var propertyType = Nullable.GetUnderlyingType(ownedProperty.GetType()) ?? ownedProperty.GetType();
                    if (!command.Parameters.Contains("@" + parameterName))
                    {
                        var parameter = new SqliteParameter($"@{parameterName}", propertyType);
                        command.Parameters.Add(parameter);
                    }

                    if (ownedProperty == null)
                    {
                        value = null;
                    }
                    else
                    {
                        var ownedPropertyValue = entity == null ? null : tableInfo.FastPropertyDict[ownedPropertyName].Get(entity);
                        var subPropertyFullName = $"{ownedPropertyName}_{subPropertyName}";
                        value = ownedPropertyValue == null ? null : tableInfo.FastPropertyDict[subPropertyFullName]?.Get(ownedPropertyValue);
                    }
                }
                else
                {
                    value = entity is null ? null : tableInfo.FastPropertyDict[propertyColumn.Key].Get(entity);
                }
            }
            else
            {
                if (tableInfo.BulkConfig.EnableShadowProperties)
                {
                    if (tableInfo.BulkConfig.ShadowPropertyValue == null)
                    {
                        value = entity is null ? null : dbContext.Entry(entity).Property(propertyColumn.Key).CurrentValue; // Get the shadow property value
                    }
                    else
                    {
                        value = entity is null ? null : tableInfo.BulkConfig.ShadowPropertyValue(entity, propertyColumn.Key);
                    }


                }
                else
                {
                    value = entity is null ? null : dbContext.Entry(entity).Metadata.GetDiscriminatorValue(); // Set the value for the discriminator column
                }
            }

            if (tableInfo.ConvertibleColumnConverterDict.ContainsKey(propertyColumn.Key) && value != DBNull.Value)
            {
                value = tableInfo.ConvertibleColumnConverterDict[propertyColumn.Key].ConvertToProvider.Invoke(value);
            }

            command.Parameters[$"@{parameterName}"].Value = value ?? DBNull.Value;
        }
    }

<<<<<<< HEAD
    public void SetIdentityForOutput<T>(IList<T> entities, TableInfo tableInfo, object? lastRowIdScalar)
=======
    /// <inheritdoc/>
    public void SetIdentityForOutput<T>(IList<T> entities, TableInfo tableInfo, object lastRowIdScalar)
>>>>>>> b00201eb
    {
        long counter = (long?)lastRowIdScalar ?? 0;

        string identityPropertyName = tableInfo.PropertyColumnNamesDict.SingleOrDefault(a => a.Value == tableInfo.IdentityColumnName).Key;
        FastProperty identityFastProperty = tableInfo.FastPropertyDict[identityPropertyName];

        string idTypeName = identityFastProperty.Property.PropertyType.Name;
        object? idValue = null;
        for (int i = entities.Count - 1; i >= 0; i--)
        {
            idValue = idTypeName switch
            {
                "Int64" => counter, // long is default
                "UInt64" => (ulong)counter,
                "Int32" => (int)counter,
                "UInt32" => (uint)counter,
                "Int16" => (short)counter,
                "UInt16" => (ushort)counter,
                "Byte" => (byte)counter,
                "SByte" => (sbyte)counter,
                _ => counter,
            };
            if (entities[i] is not null)
            {
                identityFastProperty.Set(entities[i]!, idValue);
            }

            counter--;
        }
    }
    #endregion
}<|MERGE_RESOLUTION|>--- conflicted
+++ resolved
@@ -22,23 +22,18 @@
         InsertAsync(context, type, entities, tableInfo, progress, CancellationToken.None, isAsync: false).GetAwaiter().GetResult();
     }
 
-<<<<<<< HEAD
+
+    /// <inheritdoc/>
     public async Task InsertAsync<T>(DbContext context, Type type, IList<T> entities, TableInfo tableInfo, Action<decimal>? progress, CancellationToken cancellationToken)
     {
         await InsertAsync(context, type, entities, tableInfo, progress, cancellationToken, isAsync: true).ConfigureAwait(false);
     }
-        
+    
+    /// <inheritdoc/>
     public async Task InsertAsync<T>(DbContext context, Type type, IList<T> entities, TableInfo tableInfo, Action<decimal>? progress, CancellationToken cancellationToken, bool isAsync)
-=======
-    /// <inheritdoc/>
-    public async Task InsertAsync<T>(DbContext context, Type type, IList<T> entities, TableInfo tableInfo, Action<decimal> progress, CancellationToken cancellationToken)
-    {
-        await InsertAsync(context, type, entities, tableInfo, progress, cancellationToken, isAsync: true).ConfigureAwait(false);
-    }
 
     /// <inheritdoc/>
     public async Task InsertAsync<T>(DbContext context, Type type, IList<T> entities, TableInfo tableInfo, Action<decimal> progress, CancellationToken cancellationToken, bool isAsync)
->>>>>>> b00201eb
     {
         SqliteConnection? connection = tableInfo.SqliteConnection;
         if (connection == null)
@@ -108,33 +103,21 @@
         }
     }
 
-<<<<<<< HEAD
     // Merge
+    /// <inheritdoc/>
     public void Merge<T>(DbContext context, Type type, IList<T> entities, TableInfo tableInfo, OperationType operationType, Action<decimal>? progress) where T : class
-=======
-    /// <inheritdoc/>
-    public void Merge<T>(DbContext context, Type type, IList<T> entities, TableInfo tableInfo, OperationType operationType, Action<decimal> progress) where T : class
->>>>>>> b00201eb
     {
         MergeAsync(context, type, entities, tableInfo, operationType, progress, CancellationToken.None, isAsync: false).GetAwaiter().GetResult();
     }
 
-<<<<<<< HEAD
+    /// <inheritdoc/>
     public async Task MergeAsync<T>(DbContext context, Type type, IList<T> entities, TableInfo tableInfo, OperationType operationType, Action<decimal>? progress, CancellationToken cancellationToken) where T : class
-=======
-    /// <inheritdoc/>
-    public async Task MergeAsync<T>(DbContext context, Type type, IList<T> entities, TableInfo tableInfo, OperationType operationType, Action<decimal> progress, CancellationToken cancellationToken) where T : class
->>>>>>> b00201eb
     {
         await MergeAsync(context, type, entities, tableInfo, operationType, progress, cancellationToken, isAsync: true);
     }
 
-<<<<<<< HEAD
+    /// <inheritdoc/>
     protected async Task MergeAsync<T>(DbContext context, Type type, IList<T> entities, TableInfo tableInfo, OperationType operationType, Action<decimal>? progress, CancellationToken cancellationToken, bool isAsync) where T : class
-=======
-    /// <inheritdoc/>
-    protected async Task MergeAsync<T>(DbContext context, Type type, IList<T> entities, TableInfo tableInfo, OperationType operationType, Action<decimal> progress, CancellationToken cancellationToken, bool isAsync) where T : class
->>>>>>> b00201eb
     {
         SqliteConnection connection = isAsync ? await OpenAndGetSqliteConnectionAsync(context, cancellationToken).ConfigureAwait(false)
                                                     : OpenAndGetSqliteConnection(context);
@@ -198,34 +181,21 @@
         }
     }
 
-<<<<<<< HEAD
     // Read
+    /// <inheritdoc/>
     public void Read<T>(DbContext context, Type type, IList<T> entities, TableInfo tableInfo, Action<decimal>? progress) where T : class
-=======
-
-    /// <inheritdoc/>
-    public void Read<T>(DbContext context, Type type, IList<T> entities, TableInfo tableInfo, Action<decimal> progress) where T : class
->>>>>>> b00201eb
     {
         ReadAsync(context, type, entities, tableInfo, progress, CancellationToken.None, isAsync: false).GetAwaiter().GetResult();
     }
 
-<<<<<<< HEAD
+    /// <inheritdoc/>
     public async Task ReadAsync<T>(DbContext context, Type type, IList<T> entities, TableInfo tableInfo, Action<decimal>? progress, CancellationToken cancellationToken) where T : class
-=======
-    /// <inheritdoc/>
-    public async Task ReadAsync<T>(DbContext context, Type type, IList<T> entities, TableInfo tableInfo, Action<decimal> progress, CancellationToken cancellationToken) where T : class
->>>>>>> b00201eb
     {
         await ReadAsync(context, type, entities, tableInfo, progress, cancellationToken, isAsync: true).ConfigureAwait(false);
     }
 
-<<<<<<< HEAD
+    /// <inheritdoc/>
     protected async Task ReadAsync<T>(DbContext context, Type type, IList<T> entities, TableInfo tableInfo, Action<decimal>? progress, CancellationToken cancellationToken, bool isAsync) where T : class
-=======
-    /// <inheritdoc/>
-    protected async Task ReadAsync<T>(DbContext context, Type type, IList<T> entities, TableInfo tableInfo, Action<decimal> progress, CancellationToken cancellationToken, bool isAsync) where T : class
->>>>>>> b00201eb
     {
         SqliteConnection connection = isAsync ? await OpenAndGetSqliteConnectionAsync(context, cancellationToken).ConfigureAwait(false)
                                                     : OpenAndGetSqliteConnection(context);
@@ -480,12 +450,8 @@
         }
     }
 
-<<<<<<< HEAD
+    /// <inheritdoc/>
     public void SetIdentityForOutput<T>(IList<T> entities, TableInfo tableInfo, object? lastRowIdScalar)
-=======
-    /// <inheritdoc/>
-    public void SetIdentityForOutput<T>(IList<T> entities, TableInfo tableInfo, object lastRowIdScalar)
->>>>>>> b00201eb
     {
         long counter = (long?)lastRowIdScalar ?? 0;
 
