--- conflicted
+++ resolved
@@ -19,17 +19,13 @@
 
     // In Sqlite if table has AutoIncrement then InsertOrUpdate is not supported in one call,
     // we can not simultaneously Insert without PK(being 0,0,...) and Update with PK(1,2,...), separate calls Insert, Update are required.
-<<<<<<< HEAD
-    public static string InsertIntoTable(TableInfo tableInfo, OperationType operationType, string? tableName = null)
-=======
     /// <summary>
     /// Generates SQL query to insert data into table
     /// </summary>
     /// <param name="tableInfo"></param>
     /// <param name="operationType"></param>
     /// <param name="tableName"></param>
-    public static string InsertIntoTable(TableInfo tableInfo, OperationType operationType, string tableName = null)
->>>>>>> b00201eb
+    public static string InsertIntoTable(TableInfo tableInfo, OperationType operationType, string? tableName = null)
     {
         tableName ??= tableInfo.InsertToTempTable ? tableInfo.TempTableName : tableInfo.TableName;
 
@@ -74,16 +70,13 @@
         return q + ";";
     }
 
-<<<<<<< HEAD
-    public static string UpdateSetTable(TableInfo tableInfo, string? tableName = null)
-=======
+
     /// <summary>
     /// Generates SQL query to update table record data
     /// </summary>
     /// <param name="tableInfo"></param>
     /// <param name="tableName"></param>
-    public static string UpdateSetTable(TableInfo tableInfo, string tableName = null)
->>>>>>> b00201eb
+    public static string UpdateSetTable(TableInfo tableInfo, string? tableName = null)
     {
         tableName ??= tableInfo.TableName;
         List<string> columnsList = tableInfo.PropertyColumnNamesDict.Values.ToList();
@@ -97,16 +90,12 @@
         return q;
     }
 
-<<<<<<< HEAD
-    public static string DeleteFromTable(TableInfo tableInfo, string? tableName = null)
-=======
     /// <summary>
     /// Generates SQL query to delete from table
     /// </summary>
     /// <param name="tableInfo"></param>
     /// <param name="tableName"></param>
-    public static string DeleteFromTable(TableInfo tableInfo, string tableName = null)
->>>>>>> b00201eb
+    public static string DeleteFromTable(TableInfo tableInfo, string? tableName = null)
     {
         tableName ??= tableInfo.TableName;
         List<string> primaryKeys = tableInfo.PrimaryKeysPropertyColumnNameDict.Select(k => tableInfo.PropertyColumnNamesDict[k.Key]).ToList();
