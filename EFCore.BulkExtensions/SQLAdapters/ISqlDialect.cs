﻿using System;
using System.Collections.Generic;
using System.Linq.Expressions;
using Microsoft.EntityFrameworkCore;

namespace EFCore.BulkExtensions.SqlAdapters;


/// <summary>
/// Contains the table alias and SQL query
/// </summary>
public class ExtractedTableAlias
{
<<<<<<< HEAD
    public string TableAlias { get; set; } = null!;
    public string TableAliasSuffixAs { get; set; } = null!;
    public string Sql { get; set; } = null!;
=======
#pragma warning disable CS1591 // No XML comments required
    public string TableAlias { get; set; }
    public string TableAliasSuffixAs { get; set; }
    public string Sql { get; set; }
#pragma warning restore CS1591 // No XML comments required
>>>>>>> b00201eb
}

/// <summary>
/// Contains a list of methods for query operations
/// </summary>
public interface IQueryBuilderSpecialization
{
    /// <summary>
    /// Reloads the SQL paramaters
    /// </summary>
    /// <param name="context"></param>
    /// <param name="sqlParameters"></param>
    List<object> ReloadSqlParameters(DbContext context, List<object> sqlParameters);

    /// <summary>
    /// Returns the binary expression add operation
    /// </summary>
    /// <param name="binaryExpression"></param>
    string GetBinaryExpressionAddOperation(BinaryExpression binaryExpression);

    /// <summary>
    /// Returns a tuple containing the batch sql reformat table alias
    /// </summary>
    /// <param name="sqlQuery"></param>
    /// <param name="databaseType"></param>
    (string, string) GetBatchSqlReformatTableAliasAndTopStatement(string sqlQuery, DbServer databaseType);

    /// <summary>
    /// Returns the SQL extract table alias data
    /// </summary>
    /// <param name="fullQuery"></param>
    /// <param name="tableAlias"></param>
    /// <param name="tableAliasSuffixAs"></param>
    ExtractedTableAlias GetBatchSqlExtractTableAliasFromQuery(string fullQuery, string tableAlias, string tableAliasSuffixAs);
}<|MERGE_RESOLUTION|>--- conflicted
+++ resolved
@@ -11,17 +11,11 @@
 /// </summary>
 public class ExtractedTableAlias
 {
-<<<<<<< HEAD
+#pragma warning disable CS1591 // No XML comments required
     public string TableAlias { get; set; } = null!;
     public string TableAliasSuffixAs { get; set; } = null!;
     public string Sql { get; set; } = null!;
-=======
-#pragma warning disable CS1591 // No XML comments required
-    public string TableAlias { get; set; }
-    public string TableAliasSuffixAs { get; set; }
-    public string Sql { get; set; }
 #pragma warning restore CS1591 // No XML comments required
->>>>>>> b00201eb
 }
 
 /// <summary>
