﻿using Microsoft.Data.SqlClient;
using Microsoft.EntityFrameworkCore;
using System;
using System.Collections.Generic;
using System.Linq;

namespace EFCore.BulkExtensions.SQLAdapters.PostgreSql;

/// <summary>
/// Contains a list of methods to generate SQL queries required by EFCore
/// </summary>
public static class SqlQueryBuilderPostgreSql
{
    /// <summary>
    /// Generates SQL query to create table copy
    /// </summary>
    /// <param name="existingTableName"></param>
    /// <param name="newTableName"></param>
    /// <param name="tableInfo"></param>
    /// <param name="isOutputTable"></param>
    public static string CreateTableCopy(string existingTableName, string newTableName)
    {
        var q = $"CREATE TABLE {newTableName} " +
                $"AS TABLE {existingTableName} " +
                $"WITH NO DATA;";
        q = q.Replace("[", @"""").Replace("]", @"""");
        return q;
    }

    /// <summary>
    /// Generates SQL to copy table columns from STDIN 
    /// </summary>
    /// <param name="tableInfo"></param>
    /// <param name="operationType"></param>
    /// <param name="tableName"></param>
    public static string InsertIntoTable(TableInfo tableInfo, OperationType operationType, string? tableName = null)
    {
        tableName ??= tableInfo.InsertToTempTable ? tableInfo.FullTempTableName : tableInfo.FullTableName;
        tableName = tableName.Replace("[", @"""").Replace("]", @"""");

        var columnsList = GetColumnList(tableInfo, operationType);

        var commaSeparatedColumns = SqlQueryBuilder.GetCommaSeparatedColumns(columnsList).Replace("[", @"""").Replace("]", @"""");

        var q = $"COPY {tableName} " +
                $"({commaSeparatedColumns}) " +
                $"FROM STDIN (FORMAT BINARY)";

        return q + ";";
    }

    /// <summary>
    /// Generates SQL merge statement
    /// </summary>
    /// <typeparam name="T"></typeparam>
    /// <param name="tableInfo"></param>
    /// <param name="operationType"></param>
    /// <param name="context"></param>
    /// <param name="entityPropertyWithDefaultValue"></param> 
    /// <exception cref="NotImplementedException"></exception>
<<<<<<< HEAD
    public static string MergeTable<T>(TableInfo tableInfo, OperationType operationType) where T : class
=======
    public static string MergeTable<T>(DbContext context, TableInfo tableInfo, OperationType operationType, IEnumerable<string>? entityPropertyWithDefaultValue = default) where T : class
>>>>>>> 28e41df2
    {
        var columnsList = GetColumnList(tableInfo, operationType);

        if (operationType == OperationType.InsertOrUpdateOrDelete)
        {
            throw new NotImplementedException($"For Postgres method {OperationType.InsertOrUpdateOrDelete} is not yet supported. Use combination of InsertOrUpdate with Read and Delete");
        }

        string q;
        if (operationType == OperationType.Read)
        {
            var readByColumns = SqlQueryBuilder.GetCommaSeparatedColumns(tableInfo.PrimaryKeysPropertyColumnNameDict.Values.ToList()); //, tableInfo.FullTableName, tableInfo.FullTempTableName

            q = $"SELECT {tableInfo.FullTableName}.* FROM {tableInfo.FullTableName} " +
                $"JOIN {tableInfo.FullTempTableName} " +
                $"USING ({readByColumns})"; //$"ON ({tableInfo.FullTableName}.readByColumns = {tableInfo.FullTempTableName}.readByColumns);";
        }
        else if(operationType == OperationType.Delete)
        {
            var deleteByColumns = SqlQueryBuilder.GetCommaSeparatedColumns(tableInfo.PrimaryKeysPropertyColumnNameDict.Values.ToList(), tableInfo.FullTableName, tableInfo.FullTempTableName);
            deleteByColumns = deleteByColumns.Replace(",", " AND");
            deleteByColumns = deleteByColumns.Replace("[", @"""").Replace("]", @"""");

            q = $"DELETE FROM {tableInfo.FullTableName} " +
                $"USING {tableInfo.FullTempTableName} " +
                $@"WHERE {deleteByColumns}";
        }
        else
        {
            var commaSeparatedColumns = SqlQueryBuilder.GetCommaSeparatedColumns(columnsList).Replace("[", @"""").Replace("]", @"""");

            var updateByColumns = SqlQueryBuilder.GetCommaSeparatedColumns(tableInfo.PrimaryKeysPropertyColumnNameDict.Values.ToList()).Replace("[", @"""").Replace("]", @"""");

            var columnsListEquals = GetColumnList(tableInfo, OperationType.Insert);
            var equalsColumns = SqlQueryBuilder.GetCommaSeparatedColumns(columnsListEquals, equalsTable: "EXCLUDED").Replace("[", @"""").Replace("]", @"""");

            q = $"INSERT INTO {tableInfo.FullTableName} ({commaSeparatedColumns}) " +
                $"(SELECT {commaSeparatedColumns} FROM {tableInfo.FullTempTableName}) " +
                $"ON CONFLICT ({updateByColumns}) " +
                $"DO UPDATE SET {equalsColumns}";

            if (tableInfo.CreatedOutputTable)
            {
                var allColumnsList = tableInfo.PropertyColumnNamesDict.Values.ToList();
                string commaSeparatedColumnsNames = SqlQueryBuilder.GetCommaSeparatedColumns(allColumnsList).Replace("[", @"""").Replace("]", @"""");
                q += $" RETURNING {commaSeparatedColumnsNames}";
            }
        }

        q = q.Replace("[", @"""").Replace("]", @"""");
        q += ";";

        Dictionary<string, string>? sourceDestinationMappings = tableInfo.BulkConfig.CustomSourceDestinationMappingColumns;
        if (tableInfo.BulkConfig.CustomSourceTableName != null && sourceDestinationMappings != null && sourceDestinationMappings.Count > 0)
        {
            var textSelect = "SELECT ";
            var textFrom = " FROM";
            int startIndex = q.IndexOf(textSelect);
            var qSegment = q[startIndex..q.IndexOf(textFrom)];
            var qSegmentUpdated = qSegment;
            foreach (var mapping in sourceDestinationMappings)
            {
                var propertyFormated = $@"""{mapping.Value}""";
                var sourceProperty = mapping.Key;

                if (qSegment.Contains(propertyFormated))
                {
                    qSegmentUpdated = qSegmentUpdated.Replace(propertyFormated, $@"""{sourceProperty}""");
                }
            }
            if (qSegment != qSegmentUpdated)
            {
                q = q.Replace(qSegment, qSegmentUpdated);
            }
        }

        return q;
    }

    /// <summary>
    /// Returns a list of columns for the given table
    /// </summary>
    /// <param name="tableInfo"></param>
    /// <param name="operationType"></param>
    public static List<string> GetColumnList(TableInfo tableInfo, OperationType operationType)
    {
        var tempDict = tableInfo.PropertyColumnNamesDict;
        if (operationType == OperationType.Insert && tableInfo.PropertyColumnNamesDict.Any()) // Only OnInsert omit colums with Default values
        {
            tableInfo.PropertyColumnNamesDict = tableInfo.PropertyColumnNamesDict.Where(a => !tableInfo.DefaultValueProperties.Contains(a.Key)).ToDictionary(a => a.Key, a => a.Value);
        }

        List<string> columnsList = tableInfo.PropertyColumnNamesDict.Values.ToList();
        List<string> propertiesList = tableInfo.PropertyColumnNamesDict.Keys.ToList();

        tableInfo.PropertyColumnNamesDict = tempDict;

        bool keepIdentity = tableInfo.BulkConfig.SqlBulkCopyOptions.HasFlag(SqlBulkCopyOptions.KeepIdentity);
        var uniquColumnName = tableInfo.PrimaryKeysPropertyColumnNameDict.Values.ToList().FirstOrDefault();
        if (!keepIdentity && tableInfo.HasIdentity && (operationType == OperationType.Insert || tableInfo.IdentityColumnName != uniquColumnName))
        {
            var identityPropertyName = tableInfo.PropertyColumnNamesDict.SingleOrDefault(a => a.Value == tableInfo.IdentityColumnName).Key;
            columnsList = columnsList.Where(a => a != tableInfo.IdentityColumnName).ToList();
            propertiesList = propertiesList.Where(a => a != identityPropertyName).ToList();
        }

        return columnsList;
    }

    /// <summary>
    /// Generates SQL query to truncate a table
    /// </summary>
    /// <param name="tableName"></param>
    public static string TruncateTable(string tableName)
    {
        var q = $"TRUNCATE {tableName} RESTART IDENTITY;";
        q = q.Replace("[", @"""").Replace("]", @"""");
        return q;
    }

    /// <summary>
    /// Generates SQL query to drop a table
    /// </summary>
    /// <param name="tableName"></param>
    /// <param name="isTempTable"></param>
    public static string DropTable(string tableName)
    {
        string q = $"DROP TABLE IF EXISTS {tableName}";
        q = q.Replace("[", @"""").Replace("]", @"""");
        return q;
    }

    /// <summary>
    /// Generates SQL query to count the unique constranints
    /// </summary>
    /// <param name="tableInfo"></param>
    public static string CountUniqueConstrain(TableInfo tableInfo)
    {
        var primaryKeysColumns = tableInfo.PrimaryKeysPropertyColumnNameDict.Values.ToList();

        var q = $"SELECT COUNT(*) FROM INFORMATION_SCHEMA.TABLE_CONSTRAINTS tc ";
        foreach (var (pkColumn, index) in primaryKeysColumns.Select((value, i) => (value, i)))
        {
            q = q +
                $"INNER JOIN INFORMATION_SCHEMA.CONSTRAINT_COLUMN_USAGE cu{index} " +
                $"ON cu{index}.CONSTRAINT_NAME = tc.CONSTRAINT_NAME AND cu{index}.COLUMN_NAME = '{pkColumn}' ";
        }

        q = q +
            $"WHERE (tc.CONSTRAINT_TYPE = 'UNIQUE' OR tc.CONSTRAINT_TYPE = 'PRIMARY KEY') " +
            $"AND tc.TABLE_NAME = '{tableInfo.TableName}' ";

        return q;
    }

    /// <summary>
    /// Generate SQL query to create a unique index
    /// </summary>
    /// <param name="tableInfo"></param>
    public static string CreateUniqueIndex(TableInfo tableInfo)
    {
        var tableName = tableInfo.TableName;
        var schemaFormated = tableInfo.Schema == null ? "" : $@"""{tableInfo.Schema}"".";
        var fullTableNameFormated = $@"{schemaFormated}""{tableName}""";

        var uniqueColumnNames = tableInfo.PrimaryKeysPropertyColumnNameDict.Values.ToList();
        var uniqueColumnNamesDash = string.Join("_", uniqueColumnNames);
        var uniqueColumnNamesFormated = @"""" + string.Join(@""", """, uniqueColumnNames) + @"""";
        var schemaDash = tableInfo.Schema == null ? "" : $"{tableInfo.Schema}_";

        var q = $@"CREATE UNIQUE INDEX CONCURRENTLY IF NOT EXISTS ""tempUniqueIndex_{schemaDash}{tableName}_{uniqueColumnNamesDash}"" " +
                $@"ON {fullTableNameFormated} ({uniqueColumnNamesFormated})";
        return q;
    }

    /// <summary>
    /// Generates SQL query to create a unique constraint
    /// </summary>
    /// <param name="tableInfo"></param>
    public static string CreateUniqueConstrain(TableInfo tableInfo)
    {
        var tableName = tableInfo.TableName;
        var schemaFormated = tableInfo.Schema == null ? "" : $@"""{tableInfo.Schema}"".";
        var fullTableNameFormated = $@"{schemaFormated}""{tableName}""";

        var uniqueColumnNames = tableInfo.PrimaryKeysPropertyColumnNameDict.Values.ToList();
        var uniqueColumnNamesDash = string.Join("_", uniqueColumnNames);
        var schemaDash = tableInfo.Schema == null ? "" : $"{tableInfo.Schema}_";
        var uniqueConstrainName = $"tempUniqueIndex_{schemaDash}{tableName}_{uniqueColumnNamesDash}";

        var q = $@"ALTER TABLE {fullTableNameFormated} " +
                $@"ADD CONSTRAINT ""{uniqueConstrainName}"" " +
                $@"UNIQUE USING INDEX ""{uniqueConstrainName}""";
        return q;
    }

    /// <summary>
    /// Generates SQL query to drop a unique contstraint
    /// </summary>
    /// <param name="tableInfo"></param>
    public static string DropUniqueConstrain(TableInfo tableInfo)
    {
        var tableName = tableInfo.TableName;
        var schemaFormated = tableInfo.Schema == null ? "" : $@"""{tableInfo.Schema}"".";
        var fullTableNameFormated = $@"{schemaFormated}""{tableName}""";

        var uniqueColumnNames = tableInfo.PrimaryKeysPropertyColumnNameDict.Values.ToList();
        var uniqueColumnNamesDash = string.Join("_", uniqueColumnNames);
        var schemaDash = tableInfo.Schema == null ? "" : $"{tableInfo.Schema}_";
        var uniqueConstrainName = $"tempUniqueIndex_{schemaDash}{tableName}_{uniqueColumnNamesDash}";

        var q = $@"ALTER TABLE {fullTableNameFormated} " +
                $@"DROP CONSTRAINT ""{uniqueConstrainName}"";";
        return q;
    }

    /// <summary>
    /// Restructures a sql query for batch commands
    /// </summary>
    /// <param name="sql"></param>
    /// <param name="isDelete"></param>
    public static string RestructureForBatch(string sql, bool isDelete = false)
    {
        sql = sql.Replace("[", @"""").Replace("]", @"""");
        string firstLetterOfTable = sql.Substring(7, 1);

        if (isDelete)
        {
            //FROM
            // DELETE i FROM "Item" AS i WHERE i."ItemId" <= 1"
            //TO
            // DELETE FROM "Item" AS i WHERE i."ItemId" <= 1"
            //WOULD ALSO WORK
            // DELETE FROM "Item" WHERE "ItemId" <= 1

            sql = sql.Replace($"DELETE {firstLetterOfTable}", "DELETE ");
        }
        else
        {
            //FROM
            // UPDATE i SET "Description" = @Description, "Price\" = @Price FROM "Item" AS i WHERE i."ItemId" <= 1
            //TO
            // UPDATE "Item" AS i SET "Description" = 'Update N', "Price" = 1.5 FROM "Item" WHERE i."ItemId" <= 1
            //WOULD ALSO WORK
            // UPDATE "Item" SET "Description" = 'Update N', "Price" = 1.5 FROM "Item" WHERE "ItemId" <= 1

            string tableAS = sql.Substring(sql.IndexOf("FROM") + 4, sql.IndexOf($"AS {firstLetterOfTable}") - sql.IndexOf("FROM"));
            
            if (!sql.Contains("JOIN"))
            {
                sql = sql.Replace($"AS {firstLetterOfTable}", "");
            }
            else
            {
                int positionFROM = sql.IndexOf("FROM");
                int positionEndJOIN = sql.IndexOf("JOIN ") + "JOIN ".Length;
                int positionON = sql.IndexOf(" ON");
                int positionEndON = positionON + " ON".Length;
                int positionWHERE = sql.IndexOf("WHERE");
                string oldSqlSegment = sql[positionFROM..positionWHERE];
                string newSqlSegment = "FROM " + sql[positionEndJOIN..positionON];
                string equalsPkFk = sql[positionEndON..positionWHERE];
                sql = sql.Replace(oldSqlSegment, newSqlSegment);
                sql = sql.Replace("WHERE", " WHERE");
                sql = sql + " AND" + equalsPkFk;
            }

            sql = sql.Replace($"UPDATE {firstLetterOfTable}", "UPDATE" + tableAS);
        }

        return sql;
    }
}<|MERGE_RESOLUTION|>--- conflicted
+++ resolved
@@ -58,11 +58,7 @@
     /// <param name="context"></param>
     /// <param name="entityPropertyWithDefaultValue"></param> 
     /// <exception cref="NotImplementedException"></exception>
-<<<<<<< HEAD
     public static string MergeTable<T>(TableInfo tableInfo, OperationType operationType) where T : class
-=======
-    public static string MergeTable<T>(DbContext context, TableInfo tableInfo, OperationType operationType, IEnumerable<string>? entityPropertyWithDefaultValue = default) where T : class
->>>>>>> 28e41df2
     {
         var columnsList = GetColumnList(tableInfo, operationType);
 
