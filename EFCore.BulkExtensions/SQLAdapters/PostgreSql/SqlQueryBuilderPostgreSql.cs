﻿using Microsoft.Data.SqlClient;
using Microsoft.EntityFrameworkCore;
using System;
using System.Collections.Generic;
using System.Linq;

namespace EFCore.BulkExtensions.SQLAdapters.PostgreSql;

/// <summary>
/// Contains a list of methods to generate SQL queries required by EFCore
/// </summary>
public static class SqlQueryBuilderPostgreSql
{
    /// <summary>
    /// Generates SQL query to create table copy
    /// </summary>
    /// <param name="existingTableName"></param>
    /// <param name="newTableName"></param>
    /// <param name="tableInfo"></param>
    /// <param name="isOutputTable"></param>
    public static string CreateTableCopy(string existingTableName, string newTableName, TableInfo tableInfo, bool isOutputTable = false)
    {
        var q = $"CREATE TABLE {newTableName} " +
                $"AS TABLE {existingTableName} " +
                $"WITH NO DATA;";
        q = q.Replace("[", @"""").Replace("]", @"""");
        return q;
    }

<<<<<<< HEAD
    public static string InsertIntoTable(TableInfo tableInfo, OperationType operationType, string? tableName = null)
=======
    /// <summary>
    /// Generates SQL to copy table columns from STDIN 
    /// </summary>
    /// <param name="tableInfo"></param>
    /// <param name="operationType"></param>
    /// <param name="tableName"></param>
    public static string InsertIntoTable(TableInfo tableInfo, OperationType operationType, string tableName = null)
>>>>>>> b00201eb
    {
        tableName ??= tableInfo.InsertToTempTable ? tableInfo.FullTempTableName : tableInfo.FullTableName;
        tableName = tableName.Replace("[", @"""").Replace("]", @"""");

        var columnsList = GetColumnList(tableInfo, operationType);

        var commaSeparatedColumns = SqlQueryBuilder.GetCommaSeparatedColumns(columnsList).Replace("[", @"""").Replace("]", @"""");

        var q = $"COPY {tableName} " +
                $"({commaSeparatedColumns}) " +
                $"FROM STDIN (FORMAT BINARY)";

        return q + ";";
    }

<<<<<<< HEAD
    public static string MergeTable<T>(DbContext context, TableInfo tableInfo, OperationType operationType, IEnumerable<string>? entityPropertyWithDefaultValue = default) where T : class
=======
    /// <summary>
    /// Generates SQL merge statement
    /// </summary>
    /// <typeparam name="T"></typeparam>
    /// <param name="tableInfo"></param>
    /// <param name="operationType"></param>
    /// <param name="context"></param>
    /// <param name="entityPropertyWithDefaultValue"></param> 
    /// <exception cref="NotImplementedException"></exception>
    public static string MergeTable<T>(DbContext context, TableInfo tableInfo, OperationType operationType, IEnumerable<string> entityPropertyWithDefaultValue = default) where T : class
>>>>>>> b00201eb
    {
        var columnsList = GetColumnList(tableInfo, operationType);

        if (operationType == OperationType.InsertOrUpdateOrDelete)
        {
            throw new NotImplementedException($"For Postgres method {OperationType.InsertOrUpdateOrDelete} is not yet supported. Use combination of InsertOrUpdate with Read and Delete");
        }

        string q;
        if (operationType == OperationType.Read)
        {
            var readByColumns = SqlQueryBuilder.GetCommaSeparatedColumns(tableInfo.PrimaryKeysPropertyColumnNameDict.Values.ToList()); //, tableInfo.FullTableName, tableInfo.FullTempTableName

            q = $"SELECT {tableInfo.FullTableName}.* FROM {tableInfo.FullTableName} " +
                $"JOIN {tableInfo.FullTempTableName} " +
                $"USING ({readByColumns})"; //$"ON ({tableInfo.FullTableName}.readByColumns = {tableInfo.FullTempTableName}.readByColumns);";
        }
        else if(operationType == OperationType.Delete)
        {
            var deleteByColumns = SqlQueryBuilder.GetCommaSeparatedColumns(tableInfo.PrimaryKeysPropertyColumnNameDict.Values.ToList(), tableInfo.FullTableName, tableInfo.FullTempTableName);
            deleteByColumns = deleteByColumns.Replace(",", " AND");
            deleteByColumns = deleteByColumns.Replace("[", @"""").Replace("]", @"""");

            q = $"DELETE FROM {tableInfo.FullTableName} " +
                $"USING {tableInfo.FullTempTableName} " +
                $@"WHERE {deleteByColumns}";
        }
        else
        {
            var commaSeparatedColumns = SqlQueryBuilder.GetCommaSeparatedColumns(columnsList).Replace("[", @"""").Replace("]", @"""");

            var updateByColumns = SqlQueryBuilder.GetCommaSeparatedColumns(tableInfo.PrimaryKeysPropertyColumnNameDict.Values.ToList()).Replace("[", @"""").Replace("]", @"""");

            var columnsListEquals = GetColumnList(tableInfo, OperationType.Insert);
            var equalsColumns = SqlQueryBuilder.GetCommaSeparatedColumns(columnsListEquals, equalsTable: "EXCLUDED").Replace("[", @"""").Replace("]", @"""");

            q = $"INSERT INTO {tableInfo.FullTableName} ({commaSeparatedColumns}) " +
                $"(SELECT {commaSeparatedColumns} FROM {tableInfo.FullTempTableName}) " +
                $"ON CONFLICT ({updateByColumns}) " +
                $"DO UPDATE SET {equalsColumns}";

            if (tableInfo.CreatedOutputTable)
            {
                var allColumnsList = tableInfo.PropertyColumnNamesDict.Values.ToList();
                string commaSeparatedColumnsNames = SqlQueryBuilder.GetCommaSeparatedColumns(allColumnsList).Replace("[", @"""").Replace("]", @"""");
                q += $" RETURNING {commaSeparatedColumnsNames}";
            }
        }

        q = q.Replace("[", @"""").Replace("]", @"""");
        q += ";";

        Dictionary<string, string>? sourceDestinationMappings = tableInfo.BulkConfig.CustomSourceDestinationMappingColumns;
        if (tableInfo.BulkConfig.CustomSourceTableName != null && sourceDestinationMappings != null && sourceDestinationMappings.Count > 0)
        {
            var textSelect = "SELECT ";
            var textFrom = " FROM";
            int startIndex = q.IndexOf(textSelect);
            var qSegment = q.Substring(startIndex, q.IndexOf(textFrom) - startIndex);
            var qSegmentUpdated = qSegment;
            foreach (var mapping in sourceDestinationMappings)
            {
                var propertyFormated = $@"""{mapping.Value}""";
                var sourceProperty = mapping.Key;

                if (qSegment.Contains(propertyFormated))
                {
                    qSegmentUpdated = qSegmentUpdated.Replace(propertyFormated, $@"""{sourceProperty}""");
                }
            }
            if (qSegment != qSegmentUpdated)
            {
                q = q.Replace(qSegment, qSegmentUpdated);
            }
        }

        return q;
    }

    /// <summary>
    /// Returns a list of columns for the given table
    /// </summary>
    /// <param name="tableInfo"></param>
    /// <param name="operationType"></param>
    public static List<string> GetColumnList(TableInfo tableInfo, OperationType operationType)
    {
        var tempDict = tableInfo.PropertyColumnNamesDict;
        if (operationType == OperationType.Insert && tableInfo.PropertyColumnNamesDict.Any()) // Only OnInsert omit colums with Default values
        {
            tableInfo.PropertyColumnNamesDict = tableInfo.PropertyColumnNamesDict.Where(a => !tableInfo.DefaultValueProperties.Contains(a.Key)).ToDictionary(a => a.Key, a => a.Value);
        }

        List<string> columnsList = tableInfo.PropertyColumnNamesDict.Values.ToList();
        List<string> propertiesList = tableInfo.PropertyColumnNamesDict.Keys.ToList();

        tableInfo.PropertyColumnNamesDict = tempDict;

        bool keepIdentity = tableInfo.BulkConfig.SqlBulkCopyOptions.HasFlag(SqlBulkCopyOptions.KeepIdentity);
        var uniquColumnName = tableInfo.PrimaryKeysPropertyColumnNameDict.Values.ToList().FirstOrDefault();
        if (!keepIdentity && tableInfo.HasIdentity && (operationType == OperationType.Insert || tableInfo.IdentityColumnName != uniquColumnName))
        {
            var identityPropertyName = tableInfo.PropertyColumnNamesDict.SingleOrDefault(a => a.Value == tableInfo.IdentityColumnName).Key;
            columnsList = columnsList.Where(a => a != tableInfo.IdentityColumnName).ToList();
            propertiesList = propertiesList.Where(a => a != identityPropertyName).ToList();
        }

        return columnsList;
    }

    /// <summary>
    /// Generates SQL query to truncate a table
    /// </summary>
    /// <param name="tableName"></param>
    public static string TruncateTable(string tableName)
    {
        var q = $"TRUNCATE {tableName} RESTART IDENTITY;";
        q = q.Replace("[", @"""").Replace("]", @"""");
        return q;
    }

    /// <summary>
    /// Generates SQL query to drop a table
    /// </summary>
    /// <param name="tableName"></param>
    /// <param name="isTempTable"></param>
    public static string DropTable(string tableName, bool isTempTable)
    {
        string q = $"DROP TABLE IF EXISTS {tableName}";
        q = q.Replace("[", @"""").Replace("]", @"""");
        return q;
    }

    /// <summary>
    /// Generates SQL query to count the unique constranints
    /// </summary>
    /// <param name="tableInfo"></param>
    public static string CountUniqueConstrain(TableInfo tableInfo)
    {
        var primaryKeysColumns = tableInfo.PrimaryKeysPropertyColumnNameDict.Values.ToList();

        var q = $"SELECT COUNT(*) FROM INFORMATION_SCHEMA.TABLE_CONSTRAINTS tc ";
        foreach (var (pkColumn, index) in primaryKeysColumns.Select((value, i) => (value, i)))
        {
            q = q +
                $"INNER JOIN INFORMATION_SCHEMA.CONSTRAINT_COLUMN_USAGE cu{index} " +
                $"ON cu{index}.CONSTRAINT_NAME = tc.CONSTRAINT_NAME AND cu{index}.COLUMN_NAME = '{pkColumn}' ";
        }

        q = q +
            $"WHERE (tc.CONSTRAINT_TYPE = 'UNIQUE' OR tc.CONSTRAINT_TYPE = 'PRIMARY KEY') " +
            $"AND tc.TABLE_NAME = '{tableInfo.TableName}' ";

        return q;
    }

    /// <summary>
    /// Generate SQL query to create a unique index
    /// </summary>
    /// <param name="tableInfo"></param>
    public static string CreateUniqueIndex(TableInfo tableInfo)
    {
        var tableName = tableInfo.TableName;
        var schemaFormated = tableInfo.Schema == null ? "" : $@"""{tableInfo.Schema}"".";
        var fullTableNameFormated = $@"{schemaFormated}""{tableName}""";

        var uniqueColumnNames = tableInfo.PrimaryKeysPropertyColumnNameDict.Values.ToList();
        var uniqueColumnNamesDash = string.Join("_", uniqueColumnNames);
        var uniqueColumnNamesFormated = @"""" + string.Join(@""", """, uniqueColumnNames) + @"""";
        var schemaDash = tableInfo.Schema == null ? "" : $"{tableInfo.Schema}_";

        var q = $@"CREATE UNIQUE INDEX CONCURRENTLY IF NOT EXISTS ""tempUniqueIndex_{schemaDash}{tableName}_{uniqueColumnNamesDash}"" " +
                $@"ON {fullTableNameFormated} ({uniqueColumnNamesFormated})";
        return q;
    }

    /// <summary>
    /// Generates SQL query to create a unique constraint
    /// </summary>
    /// <param name="tableInfo"></param>
    public static string CreateUniqueConstrain(TableInfo tableInfo)
    {
        var tableName = tableInfo.TableName;
        var schemaFormated = tableInfo.Schema == null ? "" : $@"""{tableInfo.Schema}"".";
        var fullTableNameFormated = $@"{schemaFormated}""{tableName}""";

        var uniqueColumnNames = tableInfo.PrimaryKeysPropertyColumnNameDict.Values.ToList();
        var uniqueColumnNamesDash = string.Join("_", uniqueColumnNames);
        var schemaDash = tableInfo.Schema == null ? "" : $"{tableInfo.Schema}_";
        var uniqueConstrainName = $"tempUniqueIndex_{schemaDash}{tableName}_{uniqueColumnNamesDash}";

        var q = $@"ALTER TABLE {fullTableNameFormated} " +
                $@"ADD CONSTRAINT ""{uniqueConstrainName}"" " +
                $@"UNIQUE USING INDEX ""{uniqueConstrainName}""";
        return q;
    }

    /// <summary>
    /// Generates SQL query to drop a unique contstraint
    /// </summary>
    /// <param name="tableInfo"></param>
    public static string DropUniqueConstrain(TableInfo tableInfo)
    {
        var tableName = tableInfo.TableName;
        var schemaFormated = tableInfo.Schema == null ? "" : $@"""{tableInfo.Schema}"".";
        var fullTableNameFormated = $@"{schemaFormated}""{tableName}""";

        var uniqueColumnNames = tableInfo.PrimaryKeysPropertyColumnNameDict.Values.ToList();
        var uniqueColumnNamesDash = string.Join("_", uniqueColumnNames);
        var schemaDash = tableInfo.Schema == null ? "" : $"{tableInfo.Schema}_";
        var uniqueConstrainName = $"tempUniqueIndex_{schemaDash}{tableName}_{uniqueColumnNamesDash}";

        var q = $@"ALTER TABLE {fullTableNameFormated} " +
                $@"DROP CONSTRAINT ""{uniqueConstrainName}"";";
        return q;
    }

    /// <summary>
    /// Restructures a sql query for batch commands
    /// </summary>
    /// <param name="sql"></param>
    /// <param name="isDelete"></param>
    public static string RestructureForBatch(string sql, bool isDelete = false)
    {
        sql = sql.Replace("[", @"""").Replace("]", @"""");
        string firstLetterOfTable = sql.Substring(7, 1);

        if (isDelete)
        {
            //FROM
            // DELETE i FROM "Item" AS i WHERE i."ItemId" <= 1"
            //TO
            // DELETE FROM "Item" AS i WHERE i."ItemId" <= 1"
            //WOULD ALSO WORK
            // DELETE FROM "Item" WHERE "ItemId" <= 1

            sql = sql.Replace($"DELETE {firstLetterOfTable}", "DELETE ");
        }
        else
        {
            //FROM
            // UPDATE i SET "Description" = @Description, "Price\" = @Price FROM "Item" AS i WHERE i."ItemId" <= 1
            //TO
            // UPDATE "Item" AS i SET "Description" = 'Update N', "Price" = 1.5 FROM "Item" WHERE i."ItemId" <= 1
            //WOULD ALSO WORK
            // UPDATE "Item" SET "Description" = 'Update N', "Price" = 1.5 FROM "Item" WHERE "ItemId" <= 1

            string tableAS = sql.Substring(sql.IndexOf("FROM") + 4, sql.IndexOf($"AS {firstLetterOfTable}") - sql.IndexOf("FROM"));
            
            if (!sql.Contains("JOIN"))
            {
                sql = sql.Replace($"AS {firstLetterOfTable}", "");
            }
            else
            {
                int positionFROM = sql.IndexOf("FROM");
                int positionEndJOIN = sql.IndexOf("JOIN ") + "JOIN ".Length;
                int positionON = sql.IndexOf(" ON");
                int positionEndON = positionON + " ON".Length;
                int positionWHERE = sql.IndexOf("WHERE");
                string oldSqlSegment = sql.Substring(positionFROM, positionWHERE - positionFROM);
                string newSqlSegment = "FROM " + sql.Substring(positionEndJOIN, positionON - positionEndJOIN);
                string equalsPkFk = sql.Substring(positionEndON, positionWHERE - positionEndON);
                sql = sql.Replace(oldSqlSegment, newSqlSegment);
                sql = sql.Replace("WHERE", " WHERE");
                sql = sql + " AND" + equalsPkFk;
            }

            sql = sql.Replace($"UPDATE {firstLetterOfTable}", "UPDATE" + tableAS);
        }

        return sql;
    }
}<|MERGE_RESOLUTION|>--- conflicted
+++ resolved
@@ -27,17 +27,13 @@
         return q;
     }
 
-<<<<<<< HEAD
-    public static string InsertIntoTable(TableInfo tableInfo, OperationType operationType, string? tableName = null)
-=======
     /// <summary>
     /// Generates SQL to copy table columns from STDIN 
     /// </summary>
     /// <param name="tableInfo"></param>
     /// <param name="operationType"></param>
     /// <param name="tableName"></param>
-    public static string InsertIntoTable(TableInfo tableInfo, OperationType operationType, string tableName = null)
->>>>>>> b00201eb
+    public static string InsertIntoTable(TableInfo tableInfo, OperationType operationType, string? tableName = null)
     {
         tableName ??= tableInfo.InsertToTempTable ? tableInfo.FullTempTableName : tableInfo.FullTableName;
         tableName = tableName.Replace("[", @"""").Replace("]", @"""");
@@ -53,9 +49,6 @@
         return q + ";";
     }
 
-<<<<<<< HEAD
-    public static string MergeTable<T>(DbContext context, TableInfo tableInfo, OperationType operationType, IEnumerable<string>? entityPropertyWithDefaultValue = default) where T : class
-=======
     /// <summary>
     /// Generates SQL merge statement
     /// </summary>
@@ -65,8 +58,7 @@
     /// <param name="context"></param>
     /// <param name="entityPropertyWithDefaultValue"></param> 
     /// <exception cref="NotImplementedException"></exception>
-    public static string MergeTable<T>(DbContext context, TableInfo tableInfo, OperationType operationType, IEnumerable<string> entityPropertyWithDefaultValue = default) where T : class
->>>>>>> b00201eb
+    public static string MergeTable<T>(DbContext context, TableInfo tableInfo, OperationType operationType, IEnumerable<string>? entityPropertyWithDefaultValue = default) where T : class
     {
         var columnsList = GetColumnList(tableInfo, operationType);
 
