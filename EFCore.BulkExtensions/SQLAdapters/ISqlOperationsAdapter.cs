--- conflicted
+++ resolved
@@ -12,19 +12,6 @@
 /// </summary>
 public interface ISqlOperationsAdapter
 {
-<<<<<<< HEAD
-    void Insert<T>(DbContext context, Type type, IList<T> entities, TableInfo tableInfo, Action<decimal>? progress);
-
-    Task InsertAsync<T>(DbContext context, Type type, IList<T> entities, TableInfo tableInfo, Action<decimal>? progress, CancellationToken cancellationToken);
-
-    void Merge<T>(DbContext context, Type type, IList<T> entities, TableInfo tableInfo, OperationType operationType, Action<decimal>? progress) where T : class;
-
-    Task MergeAsync<T>(DbContext context, Type type, IList<T> entities, TableInfo tableInfo, OperationType operationType, Action<decimal>? progress, CancellationToken cancellationToken) where T : class;
-
-    void Read<T>(DbContext context, Type type, IList<T> entities, TableInfo tableInfo, Action<decimal>? progress) where T : class;
-
-    Task ReadAsync<T>(DbContext context, Type type, IList<T> entities, TableInfo tableInfo, Action<decimal>? progress, CancellationToken cancellationToken) where T : class;
-=======
     /// <summary>
     /// Inserts a list of entities
     /// </summary>
@@ -34,7 +21,7 @@
     /// <param name="entities"></param>
     /// <param name="tableInfo"></param>
     /// <param name="progress"></param>
-    void Insert<T>(DbContext context, Type type, IList<T> entities, TableInfo tableInfo, Action<decimal> progress);
+    void Insert<T>(DbContext context, Type type, IList<T> entities, TableInfo tableInfo, Action<decimal>? progress);
 
     /// <summary>
     /// Inserts a list of entities
@@ -46,7 +33,7 @@
     /// <param name="tableInfo"></param>
     /// <param name="progress"></param>
     /// <param name="cancellationToken"></param>
-    Task InsertAsync<T>(DbContext context, Type type, IList<T> entities, TableInfo tableInfo, Action<decimal> progress, CancellationToken cancellationToken);
+    Task InsertAsync<T>(DbContext context, Type type, IList<T> entities, TableInfo tableInfo, Action<decimal>? progress, CancellationToken cancellationToken);
 
     /// <summary>
     /// Merges a list of entities with a table source
@@ -58,7 +45,7 @@
     /// <param name="tableInfo"></param>
     /// <param name="operationType"></param>
     /// <param name="progress"></param>
-    void Merge<T>(DbContext context, Type type, IList<T> entities, TableInfo tableInfo, OperationType operationType, Action<decimal> progress) where T : class;
+    void Merge<T>(DbContext context, Type type, IList<T> entities, TableInfo tableInfo, OperationType operationType, Action<decimal>? progress) where T : class;
 
     /// <summary>
     /// Merges a list of entities with a table source
@@ -71,7 +58,7 @@
     /// <param name="operationType"></param>
     /// <param name="progress"></param>
     /// <param name="cancellationToken"></param>
-    Task MergeAsync<T>(DbContext context, Type type, IList<T> entities, TableInfo tableInfo, OperationType operationType, Action<decimal> progress, CancellationToken cancellationToken) where T : class;
+    Task MergeAsync<T>(DbContext context, Type type, IList<T> entities, TableInfo tableInfo, OperationType operationType, Action<decimal>? progress, CancellationToken cancellationToken) where T : class;
 
     /// <summary>
     /// Reads a list of entities from database
@@ -82,7 +69,7 @@
     /// <param name="entities"></param>
     /// <param name="tableInfo"></param>
     /// <param name="progress"></param>
-    void Read<T>(DbContext context, Type type, IList<T> entities, TableInfo tableInfo, Action<decimal> progress) where T : class;
+    void Read<T>(DbContext context, Type type, IList<T> entities, TableInfo tableInfo, Action<decimal>? progress) where T : class;
 
     /// <summary>
     /// Reads a list of entities from database
@@ -94,8 +81,7 @@
     /// <param name="tableInfo"></param>
     /// <param name="progress"></param>
     /// <param name="cancellationToken"></param>
-    Task ReadAsync<T>(DbContext context, Type type, IList<T> entities, TableInfo tableInfo, Action<decimal> progress, CancellationToken cancellationToken) where T : class;
->>>>>>> b00201eb
+    Task ReadAsync<T>(DbContext context, Type type, IList<T> entities, TableInfo tableInfo, Action<decimal>? progress, CancellationToken cancellationToken) where T : class;
 
     /// <summary>
     /// Truncates a table
