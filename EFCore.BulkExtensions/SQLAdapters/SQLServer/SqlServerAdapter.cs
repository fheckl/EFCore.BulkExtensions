--- conflicted
+++ resolved
@@ -35,11 +35,7 @@
     // Public Async and NonAsync are merged into single operation flow with protected method using arg: bool isAsync (keeps code DRY)
     // https://docs.microsoft.com/en-us/archive/msdn-magazine/2015/july/async-programming-brownfield-async-development#the-flag-argument-hack
     /// <inheritdoc/>
-<<<<<<< HEAD
-    protected static async Task InsertAsync<T>(DbContext context, Type type, IList<T> entities, TableInfo tableInfo, Action<decimal> progress, bool isAsync, CancellationToken cancellationToken)
-=======
-    protected async Task InsertAsync<T>(DbContext context, Type type, IList<T> entities, TableInfo tableInfo, Action<decimal>? progress, CancellationToken cancellationToken, bool isAsync)
->>>>>>> 28e41df2
+    protected static async Task InsertAsync<T>(DbContext context, Type type, IList<T> entities, TableInfo tableInfo, Action<decimal>? progress, bool isAsync, CancellationToken cancellationToken)
     {
         tableInfo.CheckToSetIdentityForPreserveOrder(tableInfo, entities);
         if (isAsync)
@@ -127,13 +123,8 @@
         await MergeAsync(context, type, entities, tableInfo, operationType, progress, isAsync: true, cancellationToken).ConfigureAwait(false);
     }
 
-<<<<<<< HEAD
     // <inheritdoc/>
-    protected async Task MergeAsync<T>(DbContext context, Type type, IList<T> entities, TableInfo tableInfo, OperationType operationType, Action<decimal> progress, bool isAsync, CancellationToken cancellationToken) where T : class
-=======
-    /// <inheritdoc/>
-    protected async Task MergeAsync<T>(DbContext context, Type type, IList<T> entities, TableInfo tableInfo, OperationType operationType, Action<decimal>? progress, CancellationToken cancellationToken, bool isAsync) where T : class
->>>>>>> 28e41df2
+    protected async Task MergeAsync<T>(DbContext context, Type type, IList<T> entities, TableInfo tableInfo, OperationType operationType, Action<decimal>? progress, bool isAsync, CancellationToken cancellationToken) where T : class
     {
         var entityPropertyWithDefaultValue = entities.GetPropertiesWithDefaultValue(type);
 
@@ -332,11 +323,7 @@
     }
 
     /// <inheritdoc/>
-<<<<<<< HEAD
-    protected async Task ReadAsync<T>(DbContext context, Type type, IList<T> entities, TableInfo tableInfo, Action<decimal> progress, bool isAsync, CancellationToken cancellationToken) where T : class
-=======
-    protected async Task ReadAsync<T>(DbContext context, Type type, IList<T> entities, TableInfo tableInfo, Action<decimal>? progress, CancellationToken cancellationToken, bool isAsync) where T : class
->>>>>>> 28e41df2
+    protected async Task ReadAsync<T>(DbContext context, Type type, IList<T> entities, TableInfo tableInfo, Action<decimal>? progress, bool isAsync, CancellationToken cancellationToken) where T : class
     {
         Dictionary<string, string> previousPropertyColumnNamesDict = tableInfo.ConfigureBulkReadTableInfo();
 
@@ -358,11 +345,7 @@
             }
             else
             {
-<<<<<<< HEAD
                 InsertAsync(context, type, entities, tableInfo, progress, isAsync: false, cancellationToken).GetAwaiter().GetResult();
-=======
-                InsertAsync(context, type, entities, tableInfo, progress, cancellationToken, isAsync: true).GetAwaiter().GetResult();
->>>>>>> 28e41df2
             }
 
             tableInfo.PropertyColumnNamesDict = tableInfo.OutputPropertyColumnNamesDict;
@@ -723,13 +706,9 @@
 
                 if (propertyValue is HierarchyId hierarchyValue && isSqlServer)
                 {
-<<<<<<< HEAD
-                    using MemoryStream memStream = new ();
-                    using BinaryWriter binWriter = new (memStream);
-=======
                     using MemoryStream memStream = new();
                     using BinaryWriter binWriter = new(memStream);
->>>>>>> 28e41df2
+                    
                     hierarchyValue.Write(binWriter);
                     propertyValue = memStream.ToArray();
                 }
