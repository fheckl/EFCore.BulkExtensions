--- conflicted
+++ resolved
@@ -27,23 +27,15 @@
         InsertAsync(context, type, entities, tableInfo, progress, CancellationToken.None, isAsync: false).GetAwaiter().GetResult();
     }
 
-<<<<<<< HEAD
+    /// <inheritdoc/>
     public async Task InsertAsync<T>(DbContext context, Type type, IList<T> entities, TableInfo tableInfo, Action<decimal>? progress, CancellationToken cancellationToken)
-=======
-    /// <inheritdoc/>
-    public async Task InsertAsync<T>(DbContext context, Type type, IList<T> entities, TableInfo tableInfo, Action<decimal> progress, CancellationToken cancellationToken)
->>>>>>> b00201eb
     {
         await InsertAsync(context, type, entities, tableInfo, progress, cancellationToken, isAsync: true).ConfigureAwait(false);
     }
     // Public Async and NonAsync are merged into single operation flow with protected method using arg: bool isAsync (keeps code DRY)
     // https://docs.microsoft.com/en-us/archive/msdn-magazine/2015/july/async-programming-brownfield-async-development#the-flag-argument-hack
-<<<<<<< HEAD
+    /// <inheritdoc/>
     protected async Task InsertAsync<T>(DbContext context, Type type, IList<T> entities, TableInfo tableInfo, Action<decimal>? progress, CancellationToken cancellationToken, bool isAsync)
-=======
-    /// <inheritdoc/>
-    protected async Task InsertAsync<T>(DbContext context, Type type, IList<T> entities, TableInfo tableInfo, Action<decimal> progress, CancellationToken cancellationToken, bool isAsync)
->>>>>>> b00201eb
     {
         tableInfo.CheckToSetIdentityForPreserveOrder(tableInfo, entities);
         if (isAsync)
@@ -119,33 +111,19 @@
         }
     }
 
-<<<<<<< HEAD
-    // Merge
+    /// <inheritdoc/>
     public void Merge<T>(DbContext context, Type type, IList<T> entities, TableInfo tableInfo, OperationType operationType, Action<decimal>? progress) where T : class
-=======
-    /// <inheritdoc/>
-    public void Merge<T>(DbContext context, Type type, IList<T> entities, TableInfo tableInfo, OperationType operationType, Action<decimal> progress) where T : class
->>>>>>> b00201eb
     {
         MergeAsync(context, type, entities, tableInfo, operationType, progress, CancellationToken.None, isAsync: false).GetAwaiter().GetResult();
     }
 
-<<<<<<< HEAD
     public async Task MergeAsync<T>(DbContext context, Type type, IList<T> entities, TableInfo tableInfo, OperationType operationType, Action<decimal>? progress, CancellationToken cancellationToken) where T : class
-=======
-    /// <inheritdoc/>
-    public async Task MergeAsync<T>(DbContext context, Type type, IList<T> entities, TableInfo tableInfo, OperationType operationType, Action<decimal> progress, CancellationToken cancellationToken) where T : class
->>>>>>> b00201eb
     {
         await MergeAsync(context, type, entities, tableInfo, operationType, progress, cancellationToken, isAsync: true).ConfigureAwait(false);
     }
 
-<<<<<<< HEAD
+    /// <inheritdoc/>
     protected async Task MergeAsync<T>(DbContext context, Type type, IList<T> entities, TableInfo tableInfo, OperationType operationType, Action<decimal>? progress, CancellationToken cancellationToken, bool isAsync) where T : class
-=======
-    /// <inheritdoc/>
-    protected async Task MergeAsync<T>(DbContext context, Type type, IList<T> entities, TableInfo tableInfo, OperationType operationType, Action<decimal> progress, CancellationToken cancellationToken, bool isAsync) where T : class
->>>>>>> b00201eb
     {
         var entityPropertyWithDefaultValue = entities.GetPropertiesWithDefaultValue(type);
 
@@ -331,33 +309,20 @@
         }
     }
 
-<<<<<<< HEAD
-    // Read
+    /// <inheritdoc/>
     public void Read<T>(DbContext context, Type type, IList<T> entities, TableInfo tableInfo, Action<decimal>? progress) where T : class
-=======
-    /// <inheritdoc/>
-    public void Read<T>(DbContext context, Type type, IList<T> entities, TableInfo tableInfo, Action<decimal> progress) where T : class
->>>>>>> b00201eb
     {
         ReadAsync(context, type, entities, tableInfo, progress, CancellationToken.None, isAsync: false).GetAwaiter().GetResult();
     }
 
-<<<<<<< HEAD
+    /// <inheritdoc/>
     public async Task ReadAsync<T>(DbContext context, Type type, IList<T> entities, TableInfo tableInfo, Action<decimal>? progress, CancellationToken cancellationToken) where T : class
-=======
-    /// <inheritdoc/>
-    public async Task ReadAsync<T>(DbContext context, Type type, IList<T> entities, TableInfo tableInfo, Action<decimal> progress, CancellationToken cancellationToken) where T : class
->>>>>>> b00201eb
     {
         await ReadAsync(context, type, entities, tableInfo, progress, cancellationToken, isAsync: true).ConfigureAwait(false);
     }
 
-<<<<<<< HEAD
+    /// <inheritdoc/>
     protected async Task ReadAsync<T>(DbContext context, Type type, IList<T> entities, TableInfo tableInfo, Action<decimal>? progress, CancellationToken cancellationToken, bool isAsync) where T : class
-=======
-    /// <inheritdoc/>
-    protected async Task ReadAsync<T>(DbContext context, Type type, IList<T> entities, TableInfo tableInfo, Action<decimal> progress, CancellationToken cancellationToken, bool isAsync) where T : class
->>>>>>> b00201eb
     {
         Dictionary<string, string> previousPropertyColumnNamesDict = tableInfo.ConfigureBulkReadTableInfo();
 
