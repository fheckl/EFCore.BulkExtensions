--- conflicted
+++ resolved
@@ -3,12 +3,7 @@
   <PropertyGroup>
     <TargetFramework>net6.0</TargetFramework>
     <Title>EFCore.BulkExtensions</Title>
-<<<<<<< HEAD
-    <PackageId>EFCore.BulkExtensions-Vooban</PackageId>
-    <Version>6.0.4</Version>
-=======
     <Version>6.0.5</Version>
->>>>>>> 6dbd0a4c
     <Authors>borisdj</Authors>
     <Description>EntityFramework EF Core Bulk Batch Extensions for Insert Update Delete and Read (CRUD) operations on SQL Server, PostgreSQL and SQLite</Description>
     <PackageProjectUrl>https://github.com/borisdj/EFCore.BulkExtensions</PackageProjectUrl>
