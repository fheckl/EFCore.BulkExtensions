using EFCore.BulkExtensions.SqlAdapters;
using EFCore.BulkExtensions.SQLAdapters.PostgreSql;
using Microsoft.Data.SqlClient;
using Microsoft.EntityFrameworkCore;
using Microsoft.EntityFrameworkCore.ChangeTracking.Internal;
using Microsoft.EntityFrameworkCore.Metadata;
using Microsoft.EntityFrameworkCore.Query;
using Microsoft.EntityFrameworkCore.Query.Internal;
using System;
using System.Collections.Generic;
using System.Data;
using System.Data.Common;
using System.Linq;
using System.Linq.Expressions;
using System.Reflection;
using System.Text;
using System.Text.RegularExpressions;

namespace EFCore.BulkExtensions;

/// <summary>
/// Class responsible for all batch utilities related to EFCore.BulkExtensions
/// </summary>
public static class BatchUtil
{
    // In comment are Examples of how SqlQuery is changed for Sql Batch

    // SELECT [a].[Column1], [a].[Column2], .../r/n
    // FROM [Table] AS [a]/r/n
    // WHERE [a].[Column] = FilterValue
    // --
    // DELETE [a]
    // FROM [Table] AS [a]
    // WHERE [a].[Columns] = FilterValues
    /// <summary>
    /// Generates delete sql query
    /// </summary>
    /// <param name="query"></param>
    /// <param name="context"></param>
    /// <returns></returns>
    public static (string, List<object>) GetSqlDelete(IQueryable query, DbContext context)
    {
        var (sql, tableAlias, _, topStatement, leadingComments, innerParameters) = GetBatchSql(query, context, isUpdate: false);

        innerParameters = ReloadSqlParameters(context, innerParameters.ToList()); // Sqlite requires SqliteParameters
        var databaseType = SqlAdaptersMapping.GetDatabaseType(context);

        string resultQuery;
        if (databaseType == DbServer.SQLServer)
        {
            tableAlias = $"[{tableAlias}]";
            int outerQueryOrderByIndex = -1;
            var useUpdateableCte = false;
            var lastOrderByIndex = sql.LastIndexOf(Environment.NewLine + $"ORDER BY ", StringComparison.OrdinalIgnoreCase);
            if (lastOrderByIndex > -1)
            {
                var subQueryEnd = sql.LastIndexOf($") AS {tableAlias}" + Environment.NewLine, StringComparison.OrdinalIgnoreCase);
                if (subQueryEnd == -1 || lastOrderByIndex > subQueryEnd)
                {
                    outerQueryOrderByIndex = lastOrderByIndex;

                    if (topStatement.Length > 0)
                    {
                        useUpdateableCte = true;
                    }
                    else
                    {
                        int offSetIndex = sql.LastIndexOf(Environment.NewLine + "OFFSET ", StringComparison.OrdinalIgnoreCase);
                        if (offSetIndex > outerQueryOrderByIndex)
                        {
                            useUpdateableCte = true;
                        }
                    }
                }
            }

            if (useUpdateableCte)
            {
                var cte = string.Concat("cte", Guid.NewGuid().ToString().AsSpan(0, 8)); // 8 chars of Guid as tableNameSuffix to avoid same name collision with other tables
                resultQuery = $"{leadingComments}WITH [{cte}] AS (SELECT {topStatement}* {sql}) DELETE FROM [{cte}]";
            }
            else
            {
                if (outerQueryOrderByIndex > -1)
                {
                    // ORDER BY is not allowed without TOP or OFFSET.
                    sql = sql[..outerQueryOrderByIndex];
                }

                resultQuery = $"{leadingComments}DELETE {topStatement}{tableAlias}{sql}";
            }
        }
        else
        {
            resultQuery = $"{leadingComments}DELETE {topStatement}{tableAlias}{sql}";
        }

        if (databaseType == DbServer.PostgreSQL)
        {
            resultQuery = SqlQueryBuilderPostgreSql.RestructureForBatch(resultQuery, isDelete: true);

            var npgsqlParameters = new List<object>();
            foreach (var param in innerParameters)
            {
                npgsqlParameters.Add(new Npgsql.NpgsqlParameter(((SqlParameter)param).ParameterName, ((SqlParameter)param).Value));
            }
            innerParameters = npgsqlParameters;
        }

        return (resultQuery, new List<object>(innerParameters));
    }

    // SELECT [a].[Column1], [a].[Column2], .../r/n
    // FROM [Table] AS [a]/r/n
    // WHERE [a].[Column] = FilterValue
    // --
    // UPDATE [a] SET [UpdateColumns] = N'updateValues'
    // FROM [Table] AS [a]
    // WHERE [a].[Columns] = FilterValues
    /// <summary>
    /// Generates sql query to update data
    /// </summary>
    /// <param name="query"></param>
    /// <param name="context"></param>
    /// <param name="type"></param>
    /// <param name="updateValues"></param>
    /// <param name="updateColumns"></param>
    /// <returns></returns>
    public static (string, List<object>) GetSqlUpdate(IQueryable query, DbContext context, Type type, object? updateValues, List<string>? updateColumns)
    {
        var (sql, tableAlias, tableAliasSufixAs, topStatement, leadingComments, innerParameters) = GetBatchSql(query, context, isUpdate: true);
        var sqlParameters = new List<object>(innerParameters);

        string sqlSET = GetSqlSetSegment(context, updateValues?.GetType(), updateValues, updateColumns, sqlParameters);

        sqlParameters = ReloadSqlParameters(context, sqlParameters); // Sqlite requires SqliteParameters

        var resultQuery = $"{leadingComments}UPDATE {topStatement}{tableAlias}{tableAliasSufixAs} {sqlSET}{sql}";

        if (resultQuery.Contains("ORDER") && resultQuery.Contains("TOP"))
        {
            resultQuery = $"WITH C AS (SELECT {topStatement}*{sql}) UPDATE C {sqlSET}";
        }
        if (resultQuery.Contains("ORDER") && !resultQuery.Contains("TOP")) // When query has ORDER only without TOP(Take) then it is removed since not required and to avoid invalid Sql
        {
            resultQuery = resultQuery.Split("ORDER", StringSplitOptions.None)[0];
        }

        var databaseType = SqlAdaptersMapping.GetDatabaseType(context);
        if (databaseType == DbServer.PostgreSQL)
        {
            resultQuery = SqlQueryBuilderPostgreSql.RestructureForBatch(resultQuery);

            var npgsqlParameters = new List<object>();
            foreach (var param in sqlParameters)
            {
                var npgsqlParam = new Npgsql.NpgsqlParameter(((SqlParameter)param).ParameterName, ((SqlParameter)param).Value);

                string paramName = npgsqlParam.ParameterName.Replace("@", "");
                var propertyType = type.GetProperties().SingleOrDefault(a => a.Name == paramName)?.PropertyType;
                if (propertyType == typeof(System.Text.Json.JsonElement) || propertyType == typeof(System.Text.Json.JsonElement?)) // for JsonDocument works without fix
                {
                    npgsqlParam.NpgsqlDbType = NpgsqlTypes.NpgsqlDbType.Jsonb;
                }

                npgsqlParameters.Add(npgsqlParam);
            }
            sqlParameters = npgsqlParameters;
        }

        return (resultQuery, sqlParameters);
    }

    /// <summary>
    /// get Update Sql
    /// </summary>
    /// <typeparam name="T"></typeparam>
    /// <param name="query"></param>
    /// <param name="expression"></param>
    /// <param name="context"></param>
    /// <param name="type"></param>
    /// <returns></returns>
    public static (string, List<object>) GetSqlUpdate<T>(IQueryable<T> query, DbContext context, Type type, Expression<Func<T, T>> expression) where T : class
    {
        (string sql, string tableAlias, string tableAliasSufixAs, string topStatement, string leadingComments, IEnumerable<object> innerParameters) = GetBatchSql(query, context, isUpdate: true);

        var createUpdateBodyData = new BatchUpdateCreateBodyData(sql, context, innerParameters, query, type, tableAlias, expression);

        CreateUpdateBody(createUpdateBodyData, expression.Body);

        var sqlParameters = ReloadSqlParameters(context, createUpdateBodyData.SqlParameters); // Sqlite requires SqliteParameters
        var sqlColumns = (createUpdateBodyData.DatabaseType == DbServer.SQLServer) 
            ? createUpdateBodyData.UpdateColumnsSql
            : createUpdateBodyData.UpdateColumnsSql.Replace($"[{tableAlias}].", "");

        var resultQuery = $"{leadingComments}UPDATE {topStatement}{tableAlias}{tableAliasSufixAs} SET {sqlColumns} {sql}";

        if (resultQuery.Contains("ORDER") && resultQuery.Contains("TOP"))
        {
            string tableAliasPrefix = "[" + tableAlias + "].";
            resultQuery = $"WITH C AS (SELECT {topStatement}*{sql}) UPDATE C SET {sqlColumns.Replace(tableAliasPrefix, "")}";
        }
        if (resultQuery.Contains("ORDER") && !resultQuery.Contains("TOP")) // When query has ORDER only without TOP(Take) then it is removed since not required and to avoid invalid Sql
        {
            resultQuery = resultQuery.Split("ORDER", StringSplitOptions.None)[0];
        }

        var databaseType = SqlAdaptersMapping.GetDatabaseType(context);
        if (databaseType == DbServer.PostgreSQL)
        {
            resultQuery = SqlQueryBuilderPostgreSql.RestructureForBatch(resultQuery);

            var npgsqlParameters = new List<object>();
            foreach (var param in sqlParameters)
            {
                var npgsqlParam = new Npgsql.NpgsqlParameter(((SqlParameter)param).ParameterName, ((SqlParameter)param).Value);

                string paramName = npgsqlParam.ParameterName.Replace("@", "");
                var propertyType = type.GetProperties().SingleOrDefault(a => a.Name == paramName)?.PropertyType;
                if (propertyType == typeof(System.Text.Json.JsonElement) || propertyType == typeof(System.Text.Json.JsonElement?))
                {
                    npgsqlParam.NpgsqlDbType = NpgsqlTypes.NpgsqlDbType.Jsonb;
                }

                npgsqlParameters.Add(npgsqlParam);
            }
            sqlParameters = npgsqlParameters;
        }

        return (resultQuery, sqlParameters);
    }

    /// <summary>
    /// Reloads SQL paramaters
    /// </summary>
    /// <param name="context"></param>
    /// <param name="sqlParameters"></param>
    /// <returns></returns>
    public static List<object> ReloadSqlParameters(DbContext context, List<object> sqlParameters)
    {
        return SqlAdaptersMapping.GetAdapterDialect(context).ReloadSqlParameters(context,sqlParameters);
    }

    /// <summary>
    /// Generates SQL queries for batch operations
    /// </summary>
    /// <param name="query"></param>
    /// <param name="context"></param>
    /// <param name="isUpdate"></param>
    /// <returns></returns>
    public static (string Sql, string TableAlias, string TableAliasSufixAs, string TopStatement, string LeadingComments, IEnumerable<object> InnerParameters) GetBatchSql(IQueryable query, DbContext context, bool isUpdate)
    public static (string, string, string, string, string, IEnumerable<object>) GetBatchSql(IQueryable query, DbContext context, bool isUpdate)
    {
        var sqlQueryBuilder = SqlAdaptersMapping.GetAdapterDialect(context);
        var (fullSqlQuery, innerParameters) = query.ToParametrizedSql();

        var (leadingComments, sqlQuery) = SplitLeadingCommentsAndMainSqlQuery(fullSqlQuery);

        string tableAlias;
        string tableAliasSufixAs = string.Empty;
        string topStatement;

        var databaseType = SqlAdaptersMapping.GetDatabaseType(context);
        (tableAlias, topStatement) = sqlQueryBuilder.GetBatchSqlReformatTableAliasAndTopStatement(sqlQuery, databaseType);

        int indexFrom = sqlQuery.IndexOf(Environment.NewLine, StringComparison.Ordinal);
        string sql = sqlQuery[indexFrom..];
        sql = sql.Contains('{') ? sql.Replace("{", "{{") : sql; // Curly brackets have to be escaped:
        sql = sql.Contains('}') ? sql.Replace("}", "}}") : sql; // https://github.com/aspnet/EntityFrameworkCore/issues/8820

        if (isUpdate)
        {
            var extracted = sqlQueryBuilder.GetBatchSqlExtractTableAliasFromQuery(
                sql, tableAlias, tableAliasSufixAs
            );
            tableAlias = extracted.TableAlias;
            tableAliasSufixAs = extracted.TableAliasSuffixAs;
            sql = extracted.Sql;
        }

        return (sql, tableAlias, tableAliasSufixAs, topStatement, leadingComments, innerParameters);
    }

    /// <summary>
    /// Returns a sql set seqment query
    /// </summary>
    /// <param name="context"></param>
    /// <param name="updateValuesType"></param>
    /// <param name="updateValues"></param>
    /// <param name="updateColumns"></param>
    /// <param name="parameters"></param>
    /// <returns></returns>
    public static string GetSqlSetSegment(DbContext context, Type? updateValuesType, object? updateValues, List<string>? updateColumns, List<object> parameters)
    {
        var tableInfo = TableInfo.CreateInstance(context, updateValuesType, new List<object>(), OperationType.Read, new BulkConfig());
<<<<<<< HEAD
        return GetSqlSetSegment(tableInfo, updateValuesType, updateValues, Activator.CreateInstance(updateValuesType), updateColumns, parameters);
    }

    private static string GetSqlSetSegment(TableInfo tableInfo, Type updateValuesType, object updateValues, object defaultValues, List<string> updateColumns, List<object> parameters)
=======
        return GetSqlSetSegment(context, tableInfo, updateValuesType, updateValues, updateValuesType is null ? null : Activator.CreateInstance(updateValuesType), updateColumns, parameters);
    }

    private static string GetSqlSetSegment(DbContext context, TableInfo tableInfo, Type? updateValuesType, object? updateValues, object? defaultValues, List<string>? updateColumns, List<object> parameters)
>>>>>>> 28e41df2
    {
        string sql = string.Empty;
        foreach (var propertyNameColumnName in tableInfo.PropertyColumnNamesDict)
        {
            string propertyName = propertyNameColumnName.Key;
            string columnName = propertyNameColumnName.Value;
            var pArray = propertyName.Split(new char[] { '.' });
            Type? lastType = updateValuesType;
            PropertyInfo? property = lastType?.GetProperty(pArray[0]);
            if (property != null)
            {
                object? propertyUpdateValue = property.GetValue(updateValues);
                object? propertyDefaultValue = property.GetValue(defaultValues);

                for (int i = 1; i < pArray.Length; i++)
                {
                    lastType = property?.PropertyType;
                    property = lastType?.GetProperty(pArray[i]);
                    propertyUpdateValue = propertyUpdateValue != null
                        ? property?.GetValue(propertyUpdateValue)
                        : propertyUpdateValue;

                    var lastDefaultValues = lastType!.Assembly.CreateInstance(lastType.FullName!);
                    propertyDefaultValue = property?.GetValue(lastDefaultValues);
                }

                if (tableInfo.ConvertibleColumnConverterDict.ContainsKey(columnName))
                {
                    bool isEnum = tableInfo.ColumnToPropertyDictionary[columnName].ClrType.IsEnum;
                    if (!isEnum) // Omit from ConvertibleColumns because there Enum of byte type gets converter to Number which is then different from default enum value // Test: RunBatchUpdateEnum
                    {
                        propertyUpdateValue = tableInfo.ConvertibleColumnConverterDict[columnName].ConvertToProvider.Invoke(propertyUpdateValue);
                        propertyDefaultValue = tableInfo.ConvertibleColumnConverterDict[columnName].ConvertToProvider.Invoke(propertyDefaultValue);
                    }
                }

                bool isDifferentFromDefault = propertyUpdateValue != null && propertyUpdateValue?.ToString() != propertyDefaultValue?.ToString();
                bool updateColumnExplicit = updateColumns != null && updateColumns.Contains(propertyName);
                if (isDifferentFromDefault || updateColumnExplicit)
                {
                    sql += $"[{columnName}] = @{columnName}, ";
                    var parameterName = $"@{columnName}";
                    IDbDataParameter? param = TryCreateRelationalMappingParameter(
                        columnName,
                        parameterName,
                        propertyUpdateValue,
                        tableInfo);

                    if (param == null)
                    {
                        propertyUpdateValue ??= DBNull.Value;
<<<<<<< HEAD
                        param = new SqlParameter
                        {
                            ParameterName = $"@{columnName}",
                            Value = propertyUpdateValue,
                        };
                        if (!isDifferentFromDefault && propertyUpdateValue == DBNull.Value && property.PropertyType == typeof(byte[])) // needed only when having complex type property to be updated to default 'null'
=======
                        param = new Microsoft.Data.SqlClient.SqlParameter
                        {
                            ParameterName = $"@{columnName}",
                            Value = propertyUpdateValue
                        };
                        if (!isDifferentFromDefault && propertyUpdateValue == DBNull.Value
                            && property?.PropertyType == typeof(byte[])) // needed only when having complex type property to be updated to default 'null'
>>>>>>> 28e41df2
                        {
                            param.DbType = DbType.Binary; // fix for ByteArray since implicit conversion nvarchar to varbinary(max) is not allowed
                        }
                    }

                    parameters.Add(param);
                }
            }
        }
        if (string.IsNullOrEmpty(sql))
        {
            throw new InvalidOperationException("SET Columns not defined. If one or more columns should be updated to theirs default value use 'updateColumns' argument.");
        }
        sql = sql.Remove(sql.Length - 2, 2); // removes last excess comma and space: ", "
        return $"SET {sql}";
    }

    /// <summary>
    /// Recursive analytic expression 
    /// </summary>
    /// <param name="createBodyData"></param>
    /// <param name="expression"></param>
    /// <param name="columnName"></param>
    /// <exception cref="NotSupportedException"></exception>
    public static void CreateUpdateBody(BatchUpdateCreateBodyData createBodyData, Expression expression, string? columnName = null)
    {
        var rootTypeTableInfo = createBodyData.GetTableInfoForType(createBodyData.RootType);
        var columnNameValueDict = rootTypeTableInfo?.PropertyColumnNamesDict;
        var tableAlias = createBodyData.TableAlias;
        var sqlColumns = createBodyData.UpdateColumnsSql;
        var sqlParameters = createBodyData.SqlParameters;

        if (expression is MemberInitExpression memberInitExpression)
        {
            foreach (var item in memberInitExpression.Bindings)
            {
                if (item is MemberAssignment assignment)
                {
                    string? currentColumnName;
                    if (columnNameValueDict?.TryGetValue(assignment.Member.Name, out string? value) ?? false)
                        currentColumnName = value;
                    else
                        currentColumnName = assignment.Member.Name;

                    sqlColumns.Append($" [{tableAlias}].[{currentColumnName}]");
                    sqlColumns.Append(" =");

                    if (!TryCreateUpdateBodyNestedQuery(createBodyData, assignment.Expression, assignment))
                    {
                        CreateUpdateBody(createBodyData, assignment.Expression, currentColumnName);
                    }

                    if (memberInitExpression.Bindings.IndexOf(item) < (memberInitExpression.Bindings.Count - 1))
                        sqlColumns.Append(" ,");
                }
            }

            return;
        }

        if (expression is MemberExpression memberExpression
            && memberExpression.Expression is ParameterExpression parameterExpression
            && parameterExpression.Name == createBodyData.RootInstanceParameterName)
        {
            if (columnNameValueDict?.TryGetValue(memberExpression.Member.Name, out string? value) ?? false)
            {
                sqlColumns.Append($" [{tableAlias}].[{value}]");
            }
            else
            {
                sqlColumns.Append($" [{tableAlias}].[{memberExpression.Member.Name}]");
            }

            return;
        }

        if (expression is ConstantExpression constantExpression)
        {
            // TODO: I believe the EF query builder inserts constant expressions directly into the SQL.
            // This should probably match that behavior for the update body
            AddSqlParameter(sqlColumns, sqlParameters, rootTypeTableInfo, columnName, constantExpression.Value);
            return;
        }

        if (expression is UnaryExpression unaryExpression)
        {
            switch (unaryExpression.NodeType)
            {
                case ExpressionType.Convert:
                    CreateUpdateBody(createBodyData, unaryExpression.Operand, columnName);
                    break;
                case ExpressionType.Not:
                    sqlColumns.Append(" ~");//this way only for SQL Server 
                    CreateUpdateBody(createBodyData, unaryExpression.Operand, columnName);
                    break;
                default: break;
            }

            return;
        }

        if (expression is BinaryExpression binaryExpression)
        {
            switch (binaryExpression.NodeType)
            {
                case ExpressionType.Add:
                    CreateUpdateBody(createBodyData, binaryExpression.Left, columnName);
                    var sqlOperator = SqlAdaptersMapping.GetAdapterDialect(createBodyData.DatabaseType)
                        .GetBinaryExpressionAddOperation(binaryExpression);
                    sqlColumns.Append(" " + sqlOperator);
                    CreateUpdateBody(createBodyData, binaryExpression.Right, columnName);
                    break;

                case ExpressionType.Divide:
                    CreateUpdateBody(createBodyData, binaryExpression.Left, columnName);
                    sqlColumns.Append(" /");
                    CreateUpdateBody(createBodyData, binaryExpression.Right, columnName);
                    break;

                case ExpressionType.Multiply:
                    CreateUpdateBody(createBodyData, binaryExpression.Left, columnName);
                    sqlColumns.Append(" *");
                    CreateUpdateBody(createBodyData, binaryExpression.Right, columnName);
                    break;

                case ExpressionType.Subtract:
                    CreateUpdateBody(createBodyData, binaryExpression.Left, columnName);
                    sqlColumns.Append(" -");
                    CreateUpdateBody(createBodyData, binaryExpression.Right, columnName);
                    break;

                case ExpressionType.And:
                    CreateUpdateBody(createBodyData, binaryExpression.Left, columnName);
                    sqlColumns.Append(" &");
                    CreateUpdateBody(createBodyData, binaryExpression.Right, columnName);
                    break;

                case ExpressionType.Or:
                    CreateUpdateBody(createBodyData, binaryExpression.Left, columnName);
                    sqlColumns.Append(" |");
                    CreateUpdateBody(createBodyData, binaryExpression.Right, columnName);
                    break;

                case ExpressionType.ExclusiveOr:
                    CreateUpdateBody(createBodyData, binaryExpression.Left, columnName);
                    sqlColumns.Append(" ^");
                    CreateUpdateBody(createBodyData, binaryExpression.Right, columnName);
                    break;

                case ExpressionType.Coalesce:
                    sqlColumns.Append("COALESCE(");
                    CreateUpdateBody(createBodyData, binaryExpression.Left, columnName);
                    sqlColumns.Append(',');
                    CreateUpdateBody(createBodyData, binaryExpression.Right, columnName);
                    sqlColumns.Append(')');
                    break;

                default:
                    throw new NotSupportedException($"{nameof(BatchUtil)}.{nameof(CreateUpdateBody)}(..) is not supported for a binary exression of type {binaryExpression.NodeType}");
            }

            return;
        }

        // For any other case fallback on compiling and executing the expression
        var compiledExpressionValue = Expression.Lambda(expression).Compile().DynamicInvoke();
        AddSqlParameter(sqlColumns, sqlParameters, rootTypeTableInfo, columnName, compiledExpressionValue);
    }

    /// <summary>
    /// Returns the DbContext
    /// </summary>
    /// <param name="query"></param>
    /// <returns></returns>
    public static DbContext? GetDbContext(IQueryable query)
    {
#pragma warning disable EF1001 // Internal EF Core API usage.
        const BindingFlags bindingFlags = BindingFlags.NonPublic | BindingFlags.Instance;
        var queryCompiler = typeof(EntityQueryProvider).GetField("_queryCompiler", bindingFlags)?.GetValue(query.Provider);
        var queryContextFactory = queryCompiler?.GetType().GetField("_queryContextFactory", bindingFlags)?.GetValue(queryCompiler);

        var dependencies = typeof(RelationalQueryContextFactory).GetProperty("Dependencies", bindingFlags)?.GetValue(queryContextFactory);

        var queryContextDependencies = typeof(DbContext).Assembly.GetType(typeof(QueryContextDependencies).FullName!);
        var stateManagerProperty = queryContextDependencies?.GetProperty("StateManager", bindingFlags | BindingFlags.Public)?.GetValue(dependencies);
        var stateManager = (IStateManager?)stateManagerProperty;

        return stateManager?.Context;
#pragma warning restore EF1001
    }

    /// <summary>
    /// Splits the leading comments from the main sql query
    /// </summary>
    /// <param name="sqlQuery"></param>
    /// <returns></returns>
    public static (string, string) SplitLeadingCommentsAndMainSqlQuery(string sqlQuery)
    {
        var leadingCommentsBuilder = new StringBuilder();
        var mainSqlQuery = sqlQuery;
        while (!string.IsNullOrWhiteSpace(mainSqlQuery) 
            && !mainSqlQuery.StartsWith("SELECT", StringComparison.OrdinalIgnoreCase))
        {
            if (mainSqlQuery.StartsWith("--"))
            {
                // pull off line comment
                var indexOfNextNewLine = mainSqlQuery.IndexOf(Environment.NewLine, StringComparison.Ordinal);
                if (indexOfNextNewLine > -1)
                {
                    leadingCommentsBuilder.Append(mainSqlQuery[..(indexOfNextNewLine + Environment.NewLine.Length)]);
                    mainSqlQuery = mainSqlQuery[(indexOfNextNewLine + Environment.NewLine.Length)..];
                    continue;
                }
            }

            if (mainSqlQuery.StartsWith("/*"))
            {
                var nextBlockCommentEndIndex = mainSqlQuery.IndexOf("*/", StringComparison.Ordinal);
                if (nextBlockCommentEndIndex > -1)
                {
                    leadingCommentsBuilder.Append(mainSqlQuery.AsSpan(0, nextBlockCommentEndIndex + 2));
                    mainSqlQuery = mainSqlQuery[(nextBlockCommentEndIndex + 2)..];
                    continue;
                }
            }

            var nextNonWhitespaceIndex = Array.FindIndex(mainSqlQuery.ToCharArray(), a => !char.IsWhiteSpace(a));

            if (nextNonWhitespaceIndex > 0)
            {
                leadingCommentsBuilder.Append(mainSqlQuery[..nextNonWhitespaceIndex]);
                mainSqlQuery = mainSqlQuery[nextNonWhitespaceIndex..];
                continue;
            }

            // Fallback... just find the first index of SELECT
            var selectIndex = mainSqlQuery.IndexOf("SELECT", StringComparison.OrdinalIgnoreCase);
            if (selectIndex > 0)
            {
                leadingCommentsBuilder.Append(mainSqlQuery[..selectIndex]);
                mainSqlQuery = mainSqlQuery[selectIndex..];
            }

            break;
        }

        return (leadingCommentsBuilder.ToString(), mainSqlQuery);
    }

    private static void AddSqlParameter(StringBuilder sqlColumns, List<object> sqlParameters, TableInfo? tableInfo, string? columnName, object? value)
    {
        var paramName = $"@param_{sqlParameters.Count}";

        if (columnName != null && (tableInfo?.ConvertibleColumnConverterDict.TryGetValue(columnName, out var valueConverter) ?? false))
        {
            value = valueConverter.ConvertToProvider.Invoke(value);
        }

        // will rely on SqlClientHelper.CorrectParameterType to fix the type before executing
        var sqlParameter = TryCreateRelationalMappingParameter(columnName, paramName, value, tableInfo);
        if (sqlParameter == null)
        {
            sqlParameter = new SqlParameter(paramName, value ?? DBNull.Value);
            var columnType = columnName is null ? null : tableInfo?.ColumnNamesTypesDict[columnName];
            if (value == null
                && (columnType?.Contains(DbType.Binary.ToString(), StringComparison.OrdinalIgnoreCase) ?? false)) //"varbinary(max)".Contains("binary")
            {
                sqlParameter.DbType = DbType.Binary; // fix for ByteArray since implicit conversion nvarchar to varbinary(max) is not allowed
            }
        }

        sqlParameters.Add(sqlParameter);
        sqlColumns.Append($" {paramName}");
    }

    private static readonly MethodInfo? DbContextSetMethodInfo =
        typeof(DbContext).GetMethod(nameof(DbContext.Set), BindingFlags.Public | BindingFlags.Instance, null, Array.Empty<Type>(), null);

    /// <summary>
    /// Regex pattern to get table alias
    /// </summary>
    public static readonly Regex TableAliasPattern = new(@"(?:FROM|JOIN)\s+(\[\S+\]) AS (\[\S+\])", RegexOptions.IgnoreCase | RegexOptions.Compiled);

    /// <summary>
    /// Attempt to create a DbParameter using the <see cref="Microsoft.EntityFrameworkCore.Storage.RelationalTypeMapping.CreateParameter(DbCommand, string, object, bool?)"/>
    /// call for the specified column name.
    /// </summary>
    public static DbParameter? TryCreateRelationalMappingParameter(string? columnName, string parameterName, object? value, TableInfo? tableInfo)
    {
        if (columnName == null)
            return null;

        IProperty? propertyInfo = null;
        if (!tableInfo?.ColumnToPropertyDictionary.TryGetValue(columnName, out propertyInfo) ?? false)
            return null;

        try
        {
            var relationalTypeMapping = propertyInfo?.GetRelationalTypeMapping();

            using var dbCommand = new SqlCommand();
            return relationalTypeMapping?.CreateParameter(dbCommand, parameterName, value, propertyInfo?.IsNullable);
        }
        catch (Exception) { }

        return null;
    }

    /// <summary>
    /// Tries to create nested body query
    /// </summary>
    /// <param name="createBodyData"></param>
    /// <param name="expression"></param>
    /// <param name="memberAssignment"></param>
    /// <returns></returns>
    public static bool TryCreateUpdateBodyNestedQuery(BatchUpdateCreateBodyData createBodyData, Expression expression, MemberAssignment memberAssignment)
    {
        if (expression is MemberExpression rootMemberExpression && rootMemberExpression.Expression is ParameterExpression)
        {
            // This is a basic assignment expression so don't try checking for a nested query
            return false;
        }

        var rootTypeTableInfo = createBodyData.GetTableInfoForType(createBodyData.RootType);

        var expressionStack = new Stack<ExpressionNode>();
        var visited = new HashSet<Expression>();

        var rootParameterExpressionNodes = new List<ExpressionNode>();
        expressionStack.Push(new ExpressionNode(expression, null));

        // Perform a depth first traversal of the expression tree and see if there is a
        // leaf node in the format rootLambdaParameter.NavigationProperty indicating a nested
        // query is needed
        while (expressionStack.Count > 0)
        {
            var currentExpressionNode = expressionStack.Pop();
            var currentExpression = currentExpressionNode.Expression;
            if (visited.Contains(currentExpression))
            {
                continue;
            }

            visited.Add(currentExpression);
            switch (currentExpression)
            {
                case MemberExpression currentMemberExpression:
                    if (currentMemberExpression.Expression is ParameterExpression finalExpression
                        && finalExpression.Name == createBodyData.RootInstanceParameterName)
                    {
                        if (rootTypeTableInfo?.AllNavigationsDictionary.TryGetValue(currentMemberExpression.Member.Name, out _) ?? false)
                        {
                            rootParameterExpressionNodes.Add(new ExpressionNode(finalExpression, currentExpressionNode));
                            break;
                        }
                    }

                    expressionStack.Push(new ExpressionNode(currentMemberExpression.Expression!, currentExpressionNode));
                    break;

                case MethodCallExpression currentMethodCallExpresion:
                    if (currentMethodCallExpresion.Object != null)
                    {
                        expressionStack.Push(new ExpressionNode(currentMethodCallExpresion.Object, currentExpressionNode));
                    }

                    if (currentMethodCallExpresion.Arguments?.Count > 0)
                    {
                        foreach (var argumentExpression in currentMethodCallExpresion.Arguments)
                        {
                            expressionStack.Push(new ExpressionNode(argumentExpression, currentExpressionNode));
                        }
                    }
                    break;

                case LambdaExpression currentLambdaExpression:
                    expressionStack.Push(new ExpressionNode(currentLambdaExpression.Body, currentExpressionNode));
                    break;

                case UnaryExpression currentUnaryExpression:
                    expressionStack.Push(new ExpressionNode(currentUnaryExpression.Operand, currentExpressionNode));
                    break;

                case BinaryExpression currentBinaryExpression:
                    expressionStack.Push(new ExpressionNode(currentBinaryExpression.Left, currentExpressionNode));
                    expressionStack.Push(new ExpressionNode(currentBinaryExpression.Right, currentExpressionNode));
                    break;

                case ConditionalExpression currentConditionalExpression:
                    expressionStack.Push(new ExpressionNode(currentConditionalExpression.Test, currentExpressionNode));
                    expressionStack.Push(new ExpressionNode(currentConditionalExpression.IfTrue, currentExpressionNode));
                    expressionStack.Push(new ExpressionNode(currentConditionalExpression.IfFalse, currentExpressionNode));
                    break;

                default:
                    break;
            }
        }

        if (rootParameterExpressionNodes.Count < 1)
        {
            return false;
        }

        if (memberAssignment.Member is not PropertyInfo memberPropertyInfo)
        {
            return false;
        }

        var originalParameterNode = rootParameterExpressionNodes.FirstOrDefault();
        var firstNavigationNode = originalParameterNode?.Parent;
        var firstMemberExpression = (MemberExpression?)firstNavigationNode?.Expression;
        var firstNavigation = firstMemberExpression?.Member.Name is null ? null : rootTypeTableInfo?.AllNavigationsDictionary[firstMemberExpression?.Member.Name!];
        var isFirstNavigationACollectionType = firstNavigation?.IsCollection;

        var firstNavigationTargetType = firstNavigation?.TargetEntityType;
        var firstNavigationType = firstNavigationTargetType?.ClrType;
        var firstNavigationTableName = firstNavigationTargetType?.GetTableName();

        IQueryable? innerQueryable;
        if (isFirstNavigationACollectionType == true)
        {
            var dbSetGenericMethod = DbContextSetMethodInfo?.MakeGenericMethod(createBodyData.RootType);
            var dbSetQueryable = (IQueryable?)dbSetGenericMethod?.Invoke(createBodyData.DbContext, null);

            var rootParameter = originalParameterNode?.Expression as ParameterExpression;
            innerQueryable = dbSetQueryable?.Provider.CreateQuery(Expression.Call(
                null,
                QueryableMethods.Select.MakeGenericMethod(createBodyData.RootType, memberPropertyInfo.PropertyType),
                dbSetQueryable.Expression,
                Expression.Lambda(expression, rootParameter!)
            ));
        }
        else
        {
            var dbSetGenericMethod = firstNavigationType is null ? null : DbContextSetMethodInfo?.MakeGenericMethod(firstNavigationType);
            var dbSetQueryable = (IQueryable?)dbSetGenericMethod?.Invoke(createBodyData.DbContext, null);

            var rootParamterName = $"x{firstMemberExpression?.Member.Name}";
            var rootParameter = firstNavigationType is null
                ? throw new ArgumentException("Unable to create root paramater if Navigation type is null")
                : Expression.Parameter(firstNavigationType, rootParamterName);

            Expression lambdaBody = rootParameter;
            var previousNode = firstNavigationNode;
            var currentNode = previousNode?.Parent;

            while (currentNode != null)
            {
                var wasNodeHandled = false;
                switch (currentNode.Expression)
                {
                    case MemberExpression currentMemberExpression:
                        lambdaBody = Expression.MakeMemberAccess(lambdaBody, currentMemberExpression.Member);
                        wasNodeHandled = true;
                        break;

                    case MethodCallExpression currentMethodCallExpression:
                        if (currentMethodCallExpression.Object == previousNode?.Expression)
                        {
                            lambdaBody = Expression.Call(lambdaBody, currentMethodCallExpression.Method, currentMethodCallExpression.Arguments);
                            wasNodeHandled = true;
                        }
                        else if (currentMethodCallExpression.Arguments != null)
                        {
                            var didFindArgumentToSwap = false;
                            var newArguments = new List<Expression>();
                            foreach (var nextArgument in currentMethodCallExpression.Arguments)
                            {
                                if (nextArgument == previousNode?.Expression)
                                {
                                    newArguments.Add(lambdaBody);
                                    didFindArgumentToSwap = true;
                                    continue;
                                }

                                newArguments.Add(nextArgument);
                            }

                            if (didFindArgumentToSwap)
                            {
                                lambdaBody = Expression.Call(currentMethodCallExpression.Object, currentMethodCallExpression.Method, newArguments);
                                wasNodeHandled = true;
                            }
                        }
                        break;

                    case UnaryExpression currentUnaryExpression:
                        if (currentUnaryExpression.Operand == previousNode?.Expression)
                        {
                            lambdaBody = Expression.MakeUnary(currentUnaryExpression.NodeType, lambdaBody, currentUnaryExpression.Type);
                            wasNodeHandled = true;
                        }
                        break;

                    case BinaryExpression currentBinaryExpression:
                        if (currentBinaryExpression.Left == previousNode?.Expression)
                        {
                            lambdaBody = Expression.MakeBinary(currentBinaryExpression.NodeType, lambdaBody, currentBinaryExpression.Right);
                            wasNodeHandled = true;
                        }
                        else if (currentBinaryExpression.Right == previousNode?.Expression)
                        {
                            lambdaBody = Expression.MakeBinary(currentBinaryExpression.NodeType, currentBinaryExpression.Left, lambdaBody);
                            wasNodeHandled = true;
                        }
                        break;

                    case LambdaExpression currentLambdaExpression:
                        if (currentLambdaExpression.Body == previousNode?.Expression)
                        {
                            lambdaBody = Expression.Lambda(lambdaBody, currentLambdaExpression.Parameters);
                            wasNodeHandled = true;
                        }
                        break;

                    case ConditionalExpression currentConditionalExpression:
                        if (currentConditionalExpression.Test == previousNode?.Expression)
                        {
                            lambdaBody = Expression.Condition(lambdaBody, currentConditionalExpression.IfTrue, currentConditionalExpression.IfFalse, currentConditionalExpression.Type);
                            wasNodeHandled = true;
                        }
                        else if (currentConditionalExpression.IfTrue == previousNode?.Expression)
                        {
                            lambdaBody = Expression.Condition(currentConditionalExpression.Test, lambdaBody, currentConditionalExpression.IfFalse, currentConditionalExpression.Type);
                            wasNodeHandled = true;
                        }
                        else if (currentConditionalExpression.IfFalse == previousNode?.Expression)
                        {
                            lambdaBody = Expression.Condition(currentConditionalExpression.Test, currentConditionalExpression.IfTrue, lambdaBody, currentConditionalExpression.Type);
                            wasNodeHandled = true;
                        }
                        break;

                    default:
                        break;
                }

                if (!wasNodeHandled)
                {
                    return false;
                }

                previousNode = currentNode;
                currentNode = currentNode.Parent;
            }

            innerQueryable = dbSetQueryable?.Provider.CreateQuery(Expression.Call(
                null,
                QueryableMethods.Select.MakeGenericMethod(firstNavigationType, memberPropertyInfo.PropertyType),
                dbSetQueryable.Expression,
                Expression.Lambda(lambdaBody, rootParameter)
            ));
        }

        if (innerQueryable is null)
        {
            throw new ArgumentException("InnerQuerable is null");
        }

        var (innerSql, innerSqlParameters) = innerQueryable.ToParametrizedSql();

        innerSql = innerSql.Trim();

        string? firstNavigationAlias = null;
        var rootTableNameWithBrackets = $"[{rootTypeTableInfo?.TableName}]";
        var rootTableAliasWithBrackets = $"[{createBodyData.TableAlias}]";
        var firstNavigationTableNameWithBrackets = $"[{firstNavigationTableName}]";
        foreach (Match match in TableAliasPattern.Matches(innerSql))
        {
            var tableName = match.Groups[1].Value;
            var originalAlias = match.Groups[2].Value;

            if ((isFirstNavigationACollectionType ?? false)
                && tableName.Equals(rootTableNameWithBrackets, StringComparison.OrdinalIgnoreCase)
                && originalAlias.Equals(rootTableAliasWithBrackets, StringComparison.OrdinalIgnoreCase))
            {
                // Don't rename this alias, and cut off the unnecessary FROM clause
                innerSql = innerSql[..match.Index];
                continue;
            }

            if (!createBodyData.TableAliasesInUse.Contains(originalAlias))
            {
                if (tableName.Equals(firstNavigationTableNameWithBrackets, StringComparison.OrdinalIgnoreCase))
                {
                    firstNavigationAlias = originalAlias;
                }

                createBodyData.TableAliasesInUse.Add(originalAlias);
                continue;
            }

            var aliasIndex = -1;
            var aliasPrefix = originalAlias[0..^1];
            string newAlias;
            do
            {
                ++aliasIndex;
                newAlias = $"{aliasPrefix}{aliasIndex}]";
            }
            while (createBodyData.TableAliasesInUse.Contains(newAlias));

            createBodyData.TableAliasesInUse.Add(newAlias);
            innerSql = innerSql.Replace(originalAlias, newAlias);

            if (tableName.Equals(firstNavigationTableNameWithBrackets, StringComparison.OrdinalIgnoreCase))
            {
                firstNavigationAlias = newAlias;
            }
        }

        if (isFirstNavigationACollectionType ?? false)
        {
            innerSql = innerSql[6..].Trim();
<<<<<<< HEAD
            
=======

>>>>>>> 28e41df2
            if (innerSql.StartsWith("("))
            {
                createBodyData.UpdateColumnsSql.Append(' ').Append(innerSql);
            }
            else
            {
                createBodyData.UpdateColumnsSql.Append(" (").Append(innerSql).Append(')');
            }

            createBodyData.SqlParameters.AddRange(innerSqlParameters);
            return true;
        }

        var whereClauseCondition = new StringBuilder("WHERE ");
        var dependencyKeyProperties = firstNavigation?.ForeignKey.Properties;
        var principalKeyProperties = firstNavigation?.ForeignKey.PrincipalKey.Properties;
        var navigationColumnFastLookup = createBodyData?.GetTableInfoForType(firstNavigationType!)?.PropertyColumnNamesDict;
        var columnNameValueDict = rootTypeTableInfo?.PropertyColumnNamesDict;
        var rootTableAlias = createBodyData?.TableAlias;
        if (firstNavigation?.IsOnDependent ?? false)
        {
            for (int keyIndex = 0; keyIndex < dependencyKeyProperties?.Count; ++keyIndex)
            {
                if (keyIndex > 0)
                {
                    whereClauseCondition.Append(" AND ");
                }

                var dependencyColumnName = navigationColumnFastLookup![dependencyKeyProperties[keyIndex].Name];
                var principalColumnName = columnNameValueDict![principalKeyProperties![keyIndex].Name];
                whereClauseCondition.Append(firstNavigationAlias).Append(".[").Append(principalColumnName).Append("] = [")
                    .Append(rootTableAlias).Append("].[").Append(dependencyColumnName).Append(']');
            }
        }
        else
        {
            for (int keyIndex = 0; keyIndex < dependencyKeyProperties?.Count; ++keyIndex)
            {
                if (keyIndex > 0)
                {
                    whereClauseCondition.Append(" AND ");
                }

                var dependencyColumnName = navigationColumnFastLookup![dependencyKeyProperties[keyIndex].Name];
                var principalColumnName = columnNameValueDict![principalKeyProperties![keyIndex].Name];
                whereClauseCondition.Append(firstNavigationAlias).Append(".[").Append(dependencyColumnName).Append("] = [")
                    .Append(rootTableAlias).Append("].[").Append(principalColumnName).Append(']');
            }
        }

        var whereClauseIndex = innerSql.LastIndexOf("WHERE ", StringComparison.OrdinalIgnoreCase);
        if (whereClauseIndex > -1)
        {
<<<<<<< HEAD
            innerSql = innerSql[..whereClauseIndex] + whereClauseCondition.ToString() + "AND " + innerSql[(whereClauseIndex + 5)..];
=======
            innerSql = string.Concat(innerSql[..whereClauseIndex], whereClauseCondition.ToString(), "AND ", innerSql.AsSpan(whereClauseIndex + 5));
>>>>>>> 28e41df2
        }
        else
        {
            var orderByIndex = innerSql.LastIndexOf("ORDER BY ", StringComparison.OrdinalIgnoreCase);
            if (orderByIndex > -1)
            {
                innerSql = innerSql[..orderByIndex] + '\n' + whereClauseCondition.ToString() + '\n' + innerSql[orderByIndex..];
            }
            else
            {
                innerSql = innerSql + '\n' + whereClauseCondition.ToString();
            }

        }

        createBodyData?.UpdateColumnsSql.Append(" (\n    ").Append(innerSql.Replace("\n", "\n    ")).Append(')');
        createBodyData?.SqlParameters.AddRange(innerSqlParameters);

        return true;
    }

    /// <summary>
    /// ExpressionNode
    /// </summary>
    public class ExpressionNode
    {
#pragma warning disable CS1591 // No XML comment required here. Used internally only
        public ExpressionNode (Expression expression, ExpressionNode? parent)
        {
            Expression = expression;
            Parent = parent;
        }

        public Expression Expression { get; }
        public ExpressionNode? Parent { get; }
#pragma warning restore CS1591 // No XML comment required here. Used internally only
    }
}<|MERGE_RESOLUTION|>--- conflicted
+++ resolved
@@ -293,17 +293,10 @@
     public static string GetSqlSetSegment(DbContext context, Type? updateValuesType, object? updateValues, List<string>? updateColumns, List<object> parameters)
     {
         var tableInfo = TableInfo.CreateInstance(context, updateValuesType, new List<object>(), OperationType.Read, new BulkConfig());
-<<<<<<< HEAD
-        return GetSqlSetSegment(tableInfo, updateValuesType, updateValues, Activator.CreateInstance(updateValuesType), updateColumns, parameters);
-    }
-
-    private static string GetSqlSetSegment(TableInfo tableInfo, Type updateValuesType, object updateValues, object defaultValues, List<string> updateColumns, List<object> parameters)
-=======
         return GetSqlSetSegment(context, tableInfo, updateValuesType, updateValues, updateValuesType is null ? null : Activator.CreateInstance(updateValuesType), updateColumns, parameters);
     }
 
     private static string GetSqlSetSegment(DbContext context, TableInfo tableInfo, Type? updateValuesType, object? updateValues, object? defaultValues, List<string>? updateColumns, List<object> parameters)
->>>>>>> 28e41df2
     {
         string sql = string.Empty;
         foreach (var propertyNameColumnName in tableInfo.PropertyColumnNamesDict)
@@ -355,22 +348,14 @@
                     if (param == null)
                     {
                         propertyUpdateValue ??= DBNull.Value;
-<<<<<<< HEAD
+
                         param = new SqlParameter
-                        {
-                            ParameterName = $"@{columnName}",
-                            Value = propertyUpdateValue,
-                        };
-                        if (!isDifferentFromDefault && propertyUpdateValue == DBNull.Value && property.PropertyType == typeof(byte[])) // needed only when having complex type property to be updated to default 'null'
-=======
-                        param = new Microsoft.Data.SqlClient.SqlParameter
                         {
                             ParameterName = $"@{columnName}",
                             Value = propertyUpdateValue
                         };
                         if (!isDifferentFromDefault && propertyUpdateValue == DBNull.Value
                             && property?.PropertyType == typeof(byte[])) // needed only when having complex type property to be updated to default 'null'
->>>>>>> 28e41df2
                         {
                             param.DbType = DbType.Binary; // fix for ByteArray since implicit conversion nvarchar to varbinary(max) is not allowed
                         }
@@ -986,11 +971,6 @@
         if (isFirstNavigationACollectionType ?? false)
         {
             innerSql = innerSql[6..].Trim();
-<<<<<<< HEAD
-            
-=======
-
->>>>>>> 28e41df2
             if (innerSql.StartsWith("("))
             {
                 createBodyData.UpdateColumnsSql.Append(' ').Append(innerSql);
@@ -1044,11 +1024,7 @@
         var whereClauseIndex = innerSql.LastIndexOf("WHERE ", StringComparison.OrdinalIgnoreCase);
         if (whereClauseIndex > -1)
         {
-<<<<<<< HEAD
             innerSql = innerSql[..whereClauseIndex] + whereClauseCondition.ToString() + "AND " + innerSql[(whereClauseIndex + 5)..];
-=======
-            innerSql = string.Concat(innerSql[..whereClauseIndex], whereClauseCondition.ToString(), "AND ", innerSql.AsSpan(whereClauseIndex + 5));
->>>>>>> 28e41df2
         }
         else
         {
