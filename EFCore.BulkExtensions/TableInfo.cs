using FastMember;
using Microsoft.Data.SqlClient;
using Microsoft.EntityFrameworkCore;
using Microsoft.EntityFrameworkCore.Metadata;
using Microsoft.EntityFrameworkCore.Storage;
using Microsoft.EntityFrameworkCore.Storage.ValueConversion;
using System;
using System.Collections;
using System.Collections.Generic;
using System.ComponentModel.DataAnnotations;
using System.Data;
using System.Linq;
using System.Linq.Expressions;
using System.Reflection;
using System.Text;
using System.Threading;
using System.Threading.Tasks;

namespace EFCore.BulkExtensions
{
    public class TableInfo
    {
        public string Schema { get; set; }
        public string SchemaFormated => Schema != null ? $"[{Schema}]." : "";
        public string TableName { get; set; }
        public string FullTableName => $"{SchemaFormated}[{TableName}]";
        public List<string> PrimaryKeys { get; set; }
        public bool HasSinglePrimaryKey { get; set; }
        public bool UpdateByPropertiesAreNullable { get; set; }

        protected string TempDBPrefix => BulkConfig.UseTempDB ? "#" : "";
        public string TempTableSufix { get; set; }
        public string TempTableName => $"{TableName}{TempTableSufix}";
        public string FullTempTableName => $"{SchemaFormated}[{TempDBPrefix}{TempTableName}]";
        public string FullTempOutputTableName => $"{SchemaFormated}[{TempDBPrefix}{TempTableName}Output]";

        public bool CreatedOutputTable => BulkConfig.SetOutputIdentity || BulkConfig.CalculateStats;

        public bool InsertToTempTable { get; set; }
        public string IdentityColumnName { get; set; }
        public bool HasIdentity => IdentityColumnName != null;
        public bool HasOwnedTypes { get; set; }
        public bool HasAbstractList { get; set; }
        public bool ColumnNameContainsSquareBracket { get; set; }
        public bool LoadOnlyPKColumn { get; set; }
        public int NumberOfEntities { get; set; }

        public BulkConfig BulkConfig { get; set; }
        public Dictionary<string, string> OutputPropertyColumnNamesDict { get; set; } = new Dictionary<string, string>();
        public Dictionary<string, string> PropertyColumnNamesDict { get; set; } = new Dictionary<string, string>();
        public Dictionary<string, INavigation> OwnedTypesDict { get; set; } = new Dictionary<string, INavigation>();
        public HashSet<string> ShadowProperties { get; set; } = new HashSet<string>();
        public Dictionary<string, ValueConverter> ConvertibleProperties { get; set; } = new Dictionary<string, ValueConverter>();
        public string TimeStampOutColumnType => "varbinary(8)";
        public string TimeStampColumnName { get; set; }

        public static TableInfo CreateInstance<T>(DbContext context, IList<T> entities, OperationType operationType, BulkConfig bulkConfig)
        {
            return CreateInstance<T>(context, typeof(T), entities, operationType, bulkConfig);
        }

        public static TableInfo CreateInstance(DbContext context, Type type, IList<object> entities, OperationType operationType, BulkConfig bulkConfig)
        {
            return CreateInstance<object>(context, type, entities, operationType, bulkConfig);
        }

        private static TableInfo CreateInstance<T>(DbContext context, Type type, IList<T> entities, OperationType operationType, BulkConfig bulkConfig)
        {
            var tableInfo = new TableInfo
            {
                NumberOfEntities = entities.Count,
                BulkConfig = bulkConfig ?? new BulkConfig() { }
            };
            tableInfo.BulkConfig.OperationType = operationType;

            bool isExplicitTransaction = context.Database.GetDbConnection().State == ConnectionState.Open;
            if (tableInfo.BulkConfig.UseTempDB == true && !isExplicitTransaction && (operationType != OperationType.Insert || tableInfo.BulkConfig.SetOutputIdentity))
            {
                throw new InvalidOperationException("UseTempDB when set then BulkOperation has to be inside Transaction. More info in README of the library in GitHub.");
                // Otherwise throws exception: 'Cannot access destination table' (gets Dropped too early because transaction ends before operation is finished)
            }

            var isDeleteOperation = operationType == OperationType.Delete;
            tableInfo.LoadData<T>(context, type, entities, isDeleteOperation);
            return tableInfo;
        }

        #region Main
        public void LoadData<T>(DbContext context, IList<T> entities, bool loadOnlyPKColumn)
        {
            LoadData<T>(context, typeof(T), entities, loadOnlyPKColumn);
        }

        public void LoadData(DbContext context, Type type, IList<object> entities, bool loadOnlyPKColumn)
        {
            LoadData<object>(context, type, entities, loadOnlyPKColumn);
        }

        private void LoadData<T>(DbContext context, Type type, IList<T> entities, bool loadOnlyPKColumn)
        {
            LoadOnlyPKColumn = loadOnlyPKColumn;
            var entityType = context.Model.FindEntityType(type);
            if (entityType == null)
            {
                type = entities[0].GetType();
                entityType = context.Model.FindEntityType(type);
                HasAbstractList = true;
            }
            if (entityType == null)
                throw new InvalidOperationException($"DbContext does not contain EntitySet for Type: { type.Name }");

            //var relationalData = entityType.Relational(); relationalData.Schema relationalData.TableName // DEPRECATED in Core3.0
            Schema = entityType.GetSchema() ?? "dbo";
            TableName = entityType.GetTableName();

            TempTableSufix = "Temp";

            if (!BulkConfig.UseTempDB || BulkConfig.UniqueTableNameTempDb)
            {
                TempTableSufix += Guid.NewGuid().ToString().Substring(0, 8); // 8 chars of Guid as tableNameSufix to avoid same name collision with other tables
            }

            bool AreSpecifiedUpdateByProperties = BulkConfig.UpdateByProperties?.Count() > 0;
<<<<<<< HEAD
            var primaryKeys = entityType.FindPrimaryKey()?.Properties.Select(a => a.Name).ToList();
            if (primaryKeys == null)
                throw new InvalidOperationException($"EntitySet for Type: { type.Name } must contain a Primary Key");
=======
            var primaryKeys = entityType.FindPrimaryKey()?.Properties?.Select(a => a.Name)?.ToList();
>>>>>>> f74858be
            HasSinglePrimaryKey = primaryKeys.Count == 1;
            PrimaryKeys = AreSpecifiedUpdateByProperties ? BulkConfig.UpdateByProperties : primaryKeys;

            var allProperties = entityType.GetProperties().AsEnumerable();

            // load all derived type properties
            if (entityType.IsAbstract())
            {
                var extendedAllProperties = allProperties.ToList();
                foreach (var dervied in entityType.GetDirectlyDerivedTypes())
                {
                    extendedAllProperties.AddRange(dervied.GetProperties());
                }

                allProperties = extendedAllProperties.Distinct();
            }

            var ownedTypes = entityType.GetNavigations().Where(a => a.GetTargetType().IsOwned());
            HasOwnedTypes = ownedTypes.Any();
            OwnedTypesDict = ownedTypes.ToDictionary(a => a.Name, a => a);

            IdentityColumnName = allProperties.SingleOrDefault(a => a.IsPrimaryKey() && a.ClrType.Name.StartsWith("Int") && a.ValueGenerated == ValueGenerated.OnAdd)?.Name; // ValueGenerated equals OnAdd even for nonIdentity column like Guid so we only type int as second condition

            // timestamp/row version properties are only set by the Db, the property has a [Timestamp] Attribute or is configured in FluentAPI with .IsRowVersion()
            // They can be identified by the columne type "timestamp" or .IsConcurrencyToken in combination with .ValueGenerated == ValueGenerated.OnAddOrUpdate
            string timestampDbTypeName = nameof(TimestampAttribute).Replace("Attribute", "").ToLower(); // = "timestamp";
            var timeStampProperties = allProperties.Where(a => (a.IsConcurrencyToken && a.ValueGenerated == ValueGenerated.OnAddOrUpdate) || a.GetColumnType() == timestampDbTypeName);
            TimeStampColumnName = timeStampProperties.FirstOrDefault()?.GetColumnName(); // can be only One
            var allPropertiesExceptTimeStamp = allProperties.Except(timeStampProperties);
            var properties = allPropertiesExceptTimeStamp.Where(a => a.GetComputedColumnSql() == null);

            // TimeStamp prop. is last column in OutputTable since it is added later with varbinary(8) type in which Output can be inserted
            OutputPropertyColumnNamesDict = allPropertiesExceptTimeStamp.Concat(timeStampProperties).ToDictionary(a => a.Name, b => b.GetColumnName().Replace("]", "]]")); // square brackets have to be escaped
            ColumnNameContainsSquareBracket = allPropertiesExceptTimeStamp.Concat(timeStampProperties).Any(a => a.GetColumnName().Contains("]"));

            bool AreSpecifiedPropertiesToInclude = BulkConfig.PropertiesToInclude?.Count() > 0;
            bool AreSpecifiedPropertiesToExclude = BulkConfig.PropertiesToExclude?.Count() > 0;

            if (AreSpecifiedPropertiesToInclude)
            {
                if (AreSpecifiedUpdateByProperties) // Adds UpdateByProperties to PropertyToInclude if they are not already explicitly listed
                {
                    foreach (var updateByProperty in BulkConfig.UpdateByProperties)
                    {
                        if (!BulkConfig.PropertiesToInclude.Contains(updateByProperty))
                        {
                            BulkConfig.PropertiesToInclude.Add(updateByProperty);
                        }
                    }
                }
                else // Adds PrimaryKeys to PropertyToInclude if they are not already explicitly listed
                {
                    foreach (var primaryKey in PrimaryKeys)
                    {
                        if (!BulkConfig.PropertiesToInclude.Contains(primaryKey))
                        {
                            BulkConfig.PropertiesToInclude.Add(primaryKey);
                        }
                    }
                }
            }

            UpdateByPropertiesAreNullable = properties.Any(a => PrimaryKeys != null && PrimaryKeys.Contains(a.Name) && a.IsNullable);

            if (AreSpecifiedPropertiesToInclude || AreSpecifiedPropertiesToExclude)
            {
                if (AreSpecifiedPropertiesToInclude && AreSpecifiedPropertiesToExclude)
                    throw new InvalidOperationException("Only one group of properties, either PropertiesToInclude or PropertiesToExclude can be specified, specifying both not allowed.");
                if (AreSpecifiedPropertiesToInclude)
                    properties = properties.Where(a => BulkConfig.PropertiesToInclude.Contains(a.Name));
                if (AreSpecifiedPropertiesToExclude)
                    properties = properties.Where(a => !BulkConfig.PropertiesToExclude.Contains(a.Name));
            }

            if (loadOnlyPKColumn)
            {
                PropertyColumnNamesDict = properties.Where(a => PrimaryKeys.Contains(a.Name)).ToDictionary(a => a.Name, b => b.GetColumnName().Replace("]", "]]"));
            }
            else
            {
                PropertyColumnNamesDict = properties.ToDictionary(a => a.Name, b => b.GetColumnName().Replace("]", "]]"));
                ShadowProperties = new HashSet<string>(properties.Where(p => p.IsShadowProperty()).Select(p => p.GetColumnName()));
                foreach (var property in properties.Where(p => p.GetValueConverter() != null))
                {
                    string columnName = property.GetColumnName();
                    ValueConverter converter = property.GetValueConverter();
                    ConvertibleProperties.Add(columnName, converter);
                }

                if (HasOwnedTypes)  // Support owned entity property update. TODO: Optimize
                {
                    foreach (var navgationProperty in ownedTypes)
                    {
                        var property = navgationProperty.PropertyInfo;
                        Type navOwnedType = type.Assembly.GetType(property.PropertyType.FullName);
                        var ownedEntityType = context.Model.FindEntityType(property.PropertyType);
                        if (ownedEntityType == null) // when entity has more then one ownedType (e.g. Address HomeAddress, Address WorkAddress) or one ownedType is in multiple Entities like Audit is usually.
                        {
                            ownedEntityType = context.Model.GetEntityTypes().SingleOrDefault(a => a.DefiningNavigationName == property.Name && a.DefiningEntityType.Name == entityType.Name);
                        }
                        var ownedEntityProperties = ownedEntityType.GetProperties().ToList();
                        var ownedEntityPropertyNameColumnNameDict = new Dictionary<string, string>();

                        foreach (var ownedEntityProperty in ownedEntityProperties)
                        {
                            if (!ownedEntityProperty.IsPrimaryKey())
                            {
                                string columnName = ownedEntityProperty.GetColumnName();
                                ownedEntityPropertyNameColumnNameDict.Add(ownedEntityProperty.Name, columnName);
                            }
                        }
                        var ownedProperties = property.PropertyType.GetProperties();
                        foreach (var ownedProperty in ownedProperties)
                        {
                            if (ownedEntityPropertyNameColumnNameDict.ContainsKey(ownedProperty.Name))
                            {
                                string columnName = ownedEntityPropertyNameColumnNameDict[ownedProperty.Name];
                                var ownedPropertyType = Nullable.GetUnderlyingType(ownedProperty.PropertyType) ?? ownedProperty.PropertyType;

                                bool doAddProperty = true;
                                if (AreSpecifiedPropertiesToInclude && !BulkConfig.PropertiesToInclude.Contains(columnName))
                                {
                                    doAddProperty = false;
                                }
                                if (AreSpecifiedPropertiesToExclude && BulkConfig.PropertiesToExclude.Contains(columnName))
                                {
                                    doAddProperty = false;
                                }

                                if (doAddProperty)
                                {
                                    PropertyColumnNamesDict.Add(property.Name + "." + ownedProperty.Name, columnName);
                                    OutputPropertyColumnNamesDict.Add(property.Name + "." + ownedProperty.Name, columnName);
                                }
                            }
                        }
                    }
                }
            }
        }

        public void SetSqlBulkCopyConfig<T>(SqlBulkCopy sqlBulkCopy, IList<T> entities, bool setColumnMapping, Action<decimal> progress)
        {
            sqlBulkCopy.DestinationTableName = InsertToTempTable ? FullTempTableName : FullTableName;
            sqlBulkCopy.BatchSize = BulkConfig.BatchSize;
            sqlBulkCopy.NotifyAfter = BulkConfig.NotifyAfter ?? BulkConfig.BatchSize;
            sqlBulkCopy.SqlRowsCopied += (sender, e) =>
            {
                progress?.Invoke(SqlBulkOperation.GetProgress(entities.Count, e.RowsCopied)); // round to 4 decimal places
            };
            sqlBulkCopy.BulkCopyTimeout = BulkConfig.BulkCopyTimeout ?? sqlBulkCopy.BulkCopyTimeout;
            sqlBulkCopy.EnableStreaming = BulkConfig.EnableStreaming;

            if (setColumnMapping)
            {
                foreach (var element in PropertyColumnNamesDict)
                {
                    sqlBulkCopy.ColumnMappings.Add(element.Key, element.Value);
                }
            }
        }
        #endregion

        #region SqlCommands
        public void CheckHasIdentity(DbContext context)
        {
            context.Database.OpenConnection();
            try
            {
                var sqlConnection = context.Database.GetDbConnection();
                var currentTransaction = context.Database.CurrentTransaction;

                using (var command = sqlConnection.CreateCommand())
                {
                    if (currentTransaction != null)
                        command.Transaction = currentTransaction.GetDbTransaction();
                    command.CommandText = SqlQueryBuilder.SelectIdentityColumnName(TableName, Schema);
                    using (var reader = command.ExecuteReader())
                    {
                        if (reader.HasRows)
                        {
                            while (reader.Read())
                            {
                                IdentityColumnName = reader.GetString(0);
                            }
                        }
                    }
                }
            }
            finally
            {
                context.Database.CloseConnection();
            }
        }

        public async Task CheckHasIdentityAsync(DbContext context, CancellationToken cancellationToken)
        {
            await context.Database.OpenConnectionAsync(cancellationToken).ConfigureAwait(false);

            var sqlConnection = context.Database.GetDbConnection();
            var currentTransaction = context.Database.CurrentTransaction;
            try
            {
                using (var command = sqlConnection.CreateCommand())
                {
                    if (currentTransaction != null)
                        command.Transaction = currentTransaction.GetDbTransaction();
                    command.CommandText = SqlQueryBuilder.SelectIdentityColumnName(TableName, Schema);
                    using (var reader = await command.ExecuteReaderAsync(cancellationToken).ConfigureAwait(false))
                    {
                        if (reader.HasRows)
                        {
                            while (await reader.ReadAsync(cancellationToken).ConfigureAwait(false))
                            {
                                IdentityColumnName = reader.GetString(0);
                            }
                        }
                    }
                }
            }
            finally
            {
                await context.Database.CloseConnectionAsync().ConfigureAwait(false);
            }
        }

        public bool CheckTableExist(DbContext context, TableInfo tableInfo)
        {
            bool tableExist = false;
            var sqlConnection = context.Database.GetDbConnection();
            var currentTransaction = context.Database.CurrentTransaction;
            try
            {
                if (currentTransaction == null)
                {
                    if (sqlConnection.State != ConnectionState.Open)
                        sqlConnection.Open();
                }
                using (var command = sqlConnection.CreateCommand())
                {
                    if (currentTransaction != null)
                        command.Transaction = currentTransaction.GetDbTransaction();
                    command.CommandText = SqlQueryBuilder.CheckTableExist(tableInfo.FullTempTableName, tableInfo.BulkConfig.UseTempDB);
                    using (var reader = command.ExecuteReader())
                    {
                        if (reader.HasRows)
                        {
                            while (reader.Read())
                            {
                                tableExist = (int)reader[0] == 1;
                            }
                        }
                    }
                }
            }
            finally
            {
                if (currentTransaction == null)
                    sqlConnection.Close();
            }
            return tableExist;
        }

        public async Task<bool> CheckTableExistAsync(DbContext context, TableInfo tableInfo, CancellationToken cancellationToken)
        {
            bool tableExist = false;
            await context.Database.OpenConnectionAsync(cancellationToken).ConfigureAwait(false);

            try
            {
                var sqlConnection = context.Database.GetDbConnection();
                var currentTransaction = context.Database.CurrentTransaction;

                using (var command = sqlConnection.CreateCommand())
                {
                    if (currentTransaction != null)
                        command.Transaction = currentTransaction.GetDbTransaction();
                    command.CommandText = SqlQueryBuilder.CheckTableExist(tableInfo.FullTempTableName, tableInfo.BulkConfig.UseTempDB);
                    using (var reader = await command.ExecuteReaderAsync(cancellationToken).ConfigureAwait(false))
                    {
                        if (reader.HasRows)
                        {
                            while (await reader.ReadAsync(cancellationToken).ConfigureAwait(false))
                            {
                                tableExist = (int)reader[0] == 1;
                            }
                        }
                    }
                }
            }
            finally
            {
                await context.Database.CloseConnectionAsync().ConfigureAwait(false);
            }
            return tableExist;
        }

        protected int GetNumberUpdated(DbContext context)
        {
            var resultParameter = new SqlParameter("@result", SqlDbType.Int) { Direction = ParameterDirection.Output };
            string sqlQueryCount = SqlQueryBuilder.SelectCountIsUpdateFromOutputTable(this);
            context.Database.ExecuteSqlRaw($"SET @result = ({sqlQueryCount});", resultParameter);
            return (int)resultParameter.Value;
        }

        protected async Task<int> GetNumberUpdatedAsync(DbContext context, CancellationToken cancellationToken)
        {
            var resultParameters = new List<SqlParameter> { new SqlParameter("@result", SqlDbType.Int) { Direction = ParameterDirection.Output } };
            string sqlQueryCount = SqlQueryBuilder.SelectCountIsUpdateFromOutputTable(this);
            await context.Database.ExecuteSqlRawAsync($"SET @result = ({sqlQueryCount});", resultParameters, cancellationToken).ConfigureAwait(false); // TODO cancellationToken if Not
            return (int)resultParameters.FirstOrDefault().Value;
        }

        #endregion

        public static string GetUniquePropertyValues(object entity, List<string> propertiesNames, TypeAccessor accessor)
        {
            StringBuilder result = new StringBuilder(1024);
            foreach (var propertyName in propertiesNames)
            {
                result.Append(accessor[entity, propertyName]);
            }
            return result.ToString();
        }

        #region ReadProcedures
        public Dictionary<string, string> ConfigureBulkReadTableInfo(DbContext context)
        {
            InsertToTempTable = true;
            if (BulkConfig.UpdateByProperties == null || BulkConfig.UpdateByProperties.Count() == 0)
                CheckHasIdentity(context);

            var previousPropertyColumnNamesDict = PropertyColumnNamesDict;
            BulkConfig.PropertiesToInclude = PrimaryKeys;
            PropertyColumnNamesDict = PropertyColumnNamesDict.Where(a => PrimaryKeys.Contains(a.Key)).ToDictionary(i => i.Key, i => i.Value);
            return previousPropertyColumnNamesDict;
        }

        public void UpdateReadEntities<T>(IList<T> entities, IList<T> existingEntities)
        {
            UpdateReadEntities<T>(typeof(T), entities, existingEntities);
        }

        public void UpdateReadEntities(Type type, IList<object> entities, IList<object> existingEntities)
        {
            UpdateReadEntities<object>(type, entities, existingEntities);
        }

        internal void UpdateReadEntities<T>(Type type, IList<T> entities, IList<T> existingEntities)
        {
            List<string> propertyNames = PropertyColumnNamesDict.Keys.ToList();
            if (HasOwnedTypes)
            {
                foreach (string ownedTypeName in OwnedTypesDict.Keys)
                {
                    var ownedTypeProperties = OwnedTypesDict[ownedTypeName].ClrType.GetProperties();
                    foreach (var ownedTypeProperty in ownedTypeProperties)
                    {
                        propertyNames.Remove(ownedTypeName + "." + ownedTypeProperty.Name);
                    }
                    propertyNames.Add(ownedTypeName);
                }
            }

            List<string> selectByPropertyNames = PropertyColumnNamesDict.Keys.Where(a => PrimaryKeys.Contains(a)).ToList();

            var accessor = TypeAccessor.Create(type, true);
            Dictionary<string, T> existingEntitiesDict = new Dictionary<string, T>();
            foreach (var existingEntity in existingEntities)
            {
                string uniqueProperyValues = GetUniquePropertyValues(existingEntity, selectByPropertyNames, accessor);
                existingEntitiesDict.Add(uniqueProperyValues, existingEntity);
            }

            for (int i = 0; i < NumberOfEntities; i++)
            {
                T existingEntity;
                T entity = entities[i];
                string uniqueProperyValues = GetUniquePropertyValues(entity, selectByPropertyNames, accessor);
                if (existingEntitiesDict.TryGetValue(uniqueProperyValues, out existingEntity))
                {
                    foreach (var propertyName in propertyNames)
                    {
                        accessor[entity, propertyName] = accessor[existingEntity, propertyName];
                    }
                }
            }
        }
        #endregion

        protected void UpdateEntitiesIdentity<T>(Type type, IList<T> entities, IList<T> entitiesWithOutputIdentity)
        {
            if (BulkConfig.PreserveInsertOrder) // Updates PK in entityList
            {
                var accessor = TypeAccessor.Create(type, true);
                string identityPropertyName = OutputPropertyColumnNamesDict.SingleOrDefault(a => a.Value == IdentityColumnName).Key;

                for (int i = 0; i < NumberOfEntities; i++)
                {
                    accessor[entities[i], identityPropertyName] = accessor[entitiesWithOutputIdentity[i], identityPropertyName];
                    if (TimeStampColumnName != null) // timestamp/rowversion is also generated by the SqlServer so if exist should ba updated as well
                    {
                        string timeStampPropertyName = OutputPropertyColumnNamesDict.SingleOrDefault(a => a.Value == TimeStampColumnName).Key;
                        accessor[entities[i], timeStampPropertyName] = accessor[entitiesWithOutputIdentity[i], timeStampPropertyName];
                    }
                }
            }
            else // Clears entityList and then refills it with loaded entites from Db
            {
                entities.Clear();
                ((List<T>)entities).AddRange(entitiesWithOutputIdentity);
            }
        }

        // Compiled queries created manually to avoid EF Memory leak bug when using EF with dynamic SQL:
        // https://github.com/borisdj/EFCore.BulkExtensions/issues/73
        // Once the following Issue gets fixed(expected in EF 3.0) this can be replaced with code segment: DirectQuery
        // https://github.com/aspnet/EntityFrameworkCore/issues/12905
        #region CompiledQuery
        public void LoadOutputData<T>(DbContext context, IList<T> entities) where T : class
        {
            LoadOutputData<T>(context, typeof(T), entities);
        }

        public void LoadOutputData(DbContext context, Type type, IList<object> entities)
        {
            LoadOutputData<object>(context, type, entities);
        }

        internal void LoadOutputData<T>(DbContext context, Type type, IList<T> entities) where T : class
        {
            bool hasIdentity = OutputPropertyColumnNamesDict.Any(a => a.Value == IdentityColumnName);
            if (BulkConfig.SetOutputIdentity && hasIdentity)
            {
                string sqlQuery = SqlQueryBuilder.SelectFromOutputTable(this);
                var entitiesWithOutputIdentity = (typeof(T) == type) ? QueryOutputTable<T>(context, sqlQuery).ToList() :
                    QueryOutputTable(context, type, sqlQuery).Cast<T>().ToList();
                UpdateEntitiesIdentity(type, entities, entitiesWithOutputIdentity);
            }
            if (BulkConfig.CalculateStats)
            {
                string sqlQueryCount = SqlQueryBuilder.SelectCountIsUpdateFromOutputTable(this);

                int numberUpdated = GetNumberUpdated(context);
                BulkConfig.StatsInfo = new StatsInfo
                {
                    StatsNumberUpdated = numberUpdated,
                    StatsNumberInserted = entities.Count - numberUpdated
                };
            }
        }

        public async Task LoadOutputDataAsync<T>(DbContext context, IList<T> entities, CancellationToken cancellationToken) where T : class
        {
            await LoadOutputDataAsync<T>(context, typeof(T), entities, cancellationToken).ConfigureAwait(false);
        }

        public async Task LoadOutputDataAsync(DbContext context, Type type, IList<object> entities, CancellationToken cancellationToken)
        {
            await LoadOutputDataAsync<object>(context, type, entities, cancellationToken).ConfigureAwait(false);
        }

        internal async Task LoadOutputDataAsync<T>(DbContext context, Type type, IList<T> entities, CancellationToken cancellationToken) where T : class
        {
            bool hasIdentity = OutputPropertyColumnNamesDict.Any(a => a.Value == IdentityColumnName);
            if (BulkConfig.SetOutputIdentity && hasIdentity)
            {
                string sqlQuery = SqlQueryBuilder.SelectFromOutputTable(this);
                //var entitiesWithOutputIdentity = await QueryOutputTableAsync<T>(context, sqlQuery).ToListAsync(cancellationToken).ConfigureAwait(false); // TempFIX
                var entitiesWithOutputIdentity = (typeof(T) == type) ? QueryOutputTable<T>(context, sqlQuery).ToList() :
                    QueryOutputTable(context, type, sqlQuery).Cast<T>().ToList();
                UpdateEntitiesIdentity(type, entities, entitiesWithOutputIdentity);
            }
            if (BulkConfig.CalculateStats)
            {
                int numberUpdated = await GetNumberUpdatedAsync(context, cancellationToken).ConfigureAwait(false);
                BulkConfig.StatsInfo = new StatsInfo
                {
                    StatsNumberUpdated = numberUpdated,
                    StatsNumberInserted = entities.Count - numberUpdated
                };
            }
        }

        protected IEnumerable<T> QueryOutputTable<T>(DbContext context, string sqlQuery) where T : class
        {
            var compiled = EF.CompileQuery(GetQueryExpression<T>(sqlQuery));
            var result = compiled(context);
            return result;
        }

        protected IEnumerable QueryOutputTable(DbContext context, Type type, string sqlQuery)
        {
            var compiled = EF.CompileQuery(GetQueryExpression(type, sqlQuery));
            var result = compiled(context);
            return result;
        }

        /*protected IAsyncEnumerable<T> QueryOutputTableAsync<T>(DbContext context, string sqlQuery) where T : class
        {
            var compiled = EF.CompileAsyncQuery(GetQueryExpression<T>(sqlQuery));
            var result = compiled(context);
            return result;
        }*/

        public Expression<Func<DbContext, IQueryable<T>>> GetQueryExpression<T>(string sqlQuery, bool ordered = true) where T : class
        {
            Expression<Func<DbContext, IQueryable<T>>> expression = null;
            if (BulkConfig.TrackingEntities) // If Else can not be replaced with Ternary operator for Expression
            {
                expression = (ctx) => ctx.Set<T>().FromSqlRaw(sqlQuery);
            }
            else
            {
                expression = (ctx) => ctx.Set<T>().FromSqlRaw(sqlQuery).AsNoTracking();
            }
            return ordered ? Expression.Lambda<Func<DbContext, IQueryable<T>>>(OrderBy(typeof(T), expression.Body, PrimaryKeys[0]), expression.Parameters) : expression;

            // ALTERNATIVELY OrderBy with DynamicLinq ('using System.Linq.Dynamic.Core;' NuGet required) that eliminates need for custom OrderBy<T> method with Expression.
            //var queryOrdered = query.OrderBy(PrimaryKeys[0]);
        }

        public Expression<Func<DbContext, IEnumerable>> GetQueryExpression(Type entityType, string sqlQuery, bool ordered = true)
        {
            var parameter = Expression.Parameter(typeof(DbContext), "ctx");
            var method = typeof(DbContext).GetMethod("Set").MakeGenericMethod(entityType);
            var expression = Expression.Call(parameter, method);
            method = typeof(RelationalQueryableExtensions).GetMethod("FromSqlRaw").MakeGenericMethod(entityType);
            expression = Expression.Call(method, expression, Expression.Constant(sqlQuery), Expression.Constant(Array.Empty<object>()));
            if (BulkConfig.TrackingEntities) // If Else can not be replaced with Ternary operator for Expression
            {
            }
            else
            {
                method = typeof(EntityFrameworkQueryableExtensions).GetMethod("AsNoTracking").MakeGenericMethod(entityType);
                expression = Expression.Call(method, expression);
            }
            expression = ordered ? OrderBy(entityType, expression, PrimaryKeys[0]) : expression;
            return Expression.Lambda<Func<DbContext, IEnumerable>>(expression, parameter);

            // ALTERNATIVELY OrderBy with DynamicLinq ('using System.Linq.Dynamic.Core;' NuGet required) that eliminates need for custom OrderBy<T> method with Expression.
            //var queryOrdered = query.OrderBy(PrimaryKeys[0]);
        }

        private static MethodCallExpression OrderBy(Type entityType, Expression source, string ordering)
        {
            PropertyInfo property = entityType.GetProperty(ordering);
            ParameterExpression parameter = Expression.Parameter(entityType);
            MemberExpression propertyAccess = Expression.MakeMemberAccess(parameter, property);
            LambdaExpression orderByExp = Expression.Lambda(propertyAccess, parameter);
            return Expression.Call(typeof(Queryable), "OrderBy", new Type[] { entityType, property.PropertyType }, source, Expression.Quote(orderByExp));
        }
        #endregion

        // Currently not used until issue from previous segment is fixed in EFCore
        #region DirectQuery
        /*public void UpdateOutputIdentity<T>(DbContext context, IList<T> entities) where T : class
        {
            if (HasSinglePrimaryKey)
            {
                var entitiesWithOutputIdentity = QueryOutputTable<T>(context).ToList();
                UpdateEntitiesIdentity(entities, entitiesWithOutputIdentity);
            }
        }

        public async Task UpdateOutputIdentityAsync<T>(DbContext context, IList<T> entities) where T : class
        {
            if (HasSinglePrimaryKey)
            {
                var entitiesWithOutputIdentity = await QueryOutputTable<T>(context).ToListAsync().ConfigureAwait(false);
                UpdateEntitiesIdentity(entities, entitiesWithOutputIdentity);
            }
        }

        protected IQueryable<T> QueryOutputTable<T>(DbContext context) where T : class
        {
            string q = SqlQueryBuilder.SelectFromOutputTable(this);
            var query = context.Set<T>().FromSql(q);
            if (!BulkConfig.TrackingEntities)
            {
                query = query.AsNoTracking();
            }

            var queryOrdered = OrderBy(query, PrimaryKeys[0]);
            // ALTERNATIVELY OrderBy with DynamicLinq ('using System.Linq.Dynamic.Core;' NuGet required) that eliminates need for custom OrderBy<T> method with Expression.
            //var queryOrdered = query.OrderBy(PrimaryKeys[0]);

            return queryOrdered;
        }

        private static IQueryable<T> OrderBy<T>(IQueryable<T> source, string ordering)
        {
            Type entityType = typeof(T);
            PropertyInfo property = entityType.GetProperty(ordering);
            ParameterExpression parameter = Expression.Parameter(entityType);
            MemberExpression propertyAccess = Expression.MakeMemberAccess(parameter, property);
            LambdaExpression orderByExp = Expression.Lambda(propertyAccess, parameter);
            MethodCallExpression resultExp = Expression.Call(typeof(Queryable), "OrderBy", new Type[] { entityType, property.PropertyType }, source.Expression, Expression.Quote(orderByExp));
            var orderedQuery = source.Provider.CreateQuery<T>(resultExp);
            return orderedQuery;
        }*/
        #endregion
    }
}<|MERGE_RESOLUTION|>--- conflicted
+++ resolved
@@ -121,13 +121,7 @@
             }
 
             bool AreSpecifiedUpdateByProperties = BulkConfig.UpdateByProperties?.Count() > 0;
-<<<<<<< HEAD
-            var primaryKeys = entityType.FindPrimaryKey()?.Properties.Select(a => a.Name).ToList();
-            if (primaryKeys == null)
-                throw new InvalidOperationException($"EntitySet for Type: { type.Name } must contain a Primary Key");
-=======
             var primaryKeys = entityType.FindPrimaryKey()?.Properties?.Select(a => a.Name)?.ToList();
->>>>>>> f74858be
             HasSinglePrimaryKey = primaryKeys.Count == 1;
             PrimaryKeys = AreSpecifiedUpdateByProperties ? BulkConfig.UpdateByProperties : primaryKeys;
 
