--- conflicted
+++ resolved
@@ -727,10 +727,7 @@
             }
         }
         #endregion
-
-<<<<<<< HEAD
-        protected void UpdateEntitiesIdentity<T>(DbContext context, Type type, IList<T> entities, IList<T> entitiesWithOutputIdentity)
-=======
+          
         public void CheckToSetIdentityForPreserveOrder<T>(IList<T> entities, bool reset = false)
         {
             string identityPropertyName = PropertyColumnNamesDict.SingleOrDefault(a => a.Value == IdentityColumnName).Key;
@@ -752,9 +749,8 @@
                 }
             }
         }
-
-        protected void UpdateEntitiesIdentity<T>(Type type, IList<T> entities, IList<T> entitiesWithOutputIdentity)
->>>>>>> 63253e53
+      
+        protected void UpdateEntitiesIdentity<T>(DbContext context, Type type, IList<T> entities, IList<T> entitiesWithOutputIdentity)
         {
             var identityPropertyName = OutputPropertyColumnNamesDict.SingleOrDefault(a => a.Value == IdentityColumnName).Key;
 
