--- conflicted
+++ resolved
@@ -9,16 +9,13 @@
 /// </summary>
 public class FastProperty
 {
-<<<<<<< HEAD
     private Func<object, object>? _getDelegate;
     private Action<object, object>? _setDelegate;
 
-=======
     /// <summary>
     /// Constructor for FastPropery
     /// </summary>
     /// <param name="property"></param>
->>>>>>> b00201eb
     public FastProperty(PropertyInfo property)
     {
         Property = property;
@@ -73,27 +70,19 @@
     public PropertyInfo Property { get; set; }
 
 
-    public object? Get(object instance) => instance == default || _getDelegate is null ? default : _getDelegate(instance);
-
-<<<<<<< HEAD
-    public void Set(object instance, object? value)
-=======
-#pragma warning restore CS1591 // No XML comment required here
-
     /// <summary>
     /// Returns the object
     /// </summary>
     /// <param name="instance"></param>
     /// <returns></returns>
-    public object Get(object instance) { return instance == default ? default : GetDelegate(instance); }
+    public object? Get(object instance) => instance == default || _getDelegate is null ? default : _getDelegate(instance);
 
     /// <summary>
     /// Sets the delegate
     /// </summary>
     /// <param name="instance"></param>
     /// <param name="value"></param>
-    public void Set(object instance, object value)
->>>>>>> b00201eb
+    public void Set(object instance, object? value)
     {
         if (value != default && _setDelegate is not null)
         {
