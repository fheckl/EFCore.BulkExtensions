using Microsoft.Data.SqlClient;
using System;
using System.Collections.Generic;
using System.Data.Common;
using System.Linq.Expressions;

namespace EFCore.BulkExtensions;

/// <summary>
/// Provides configration for EFCore BulkExtensions
/// </summary>
public class BulkConfig
{
    /// <summary>
    ///     Makes sure that entites are inserted to Db as ordered in entitiesList.
    /// </summary>
    /// <value>
    ///     Default value is <c>true</c>, if table has Identity column (autoincrement) and IDs being 0 in list they will temporarily be changed automatically from 0s into range -N:-1.
    /// </value>
    public bool PreserveInsertOrder { get; set; } = true;

    /// <summary>
    ///     When set IDs zero values will be updated to new ones from database (Have function only when PK has Identity)
    /// </summary>
    /// <remarks>
    ///     Useful when BulkInsert is done to multiple related tables, to get PK of table and to set it as FK for second one.
    /// </remarks>
    public bool SetOutputIdentity { get; set; }

    /// <summary>
    ///     Propagated to SqlBulkCopy util object.
    /// </summary>
    /// <value>
    ///     Defalut value is 2000.
    /// </value>
    public int BatchSize { get; set; } = 2000;

    /// <summary>
    ///     Propagated to SqlBulkCopy util object. When not set will have same value of BatchSize, each batch one notification.
    /// </summary>
    public int? NotifyAfter { get; set; }

    /// <summary>
    ///     Propagated to SqlBulkCopy util object. When not set has SqlBulkCopy default which is 30 seconds and if set to 0 it indicates no limit.
    /// </summary>
    public int? BulkCopyTimeout { get; set; }

    /// <summary>
    ///     Propagated to SqlBulkCopy util object.
    /// </summary>
    public bool EnableStreaming { get; set; }

    /// <summary>
    ///     When set to <c>true</c> Temp tables are created as #Temporary. More info: <c>https://www.sqlservertutorial.net/sql-server-basics/sql-server-temporary-tables/</c>
    /// </summary>
    /// <remarks>
    ///     If used then BulkOperation has to be inside Transaction, otherwise destination table gets dropped too early because transaction ends before operation is finished.
    /// </remarks>
    public bool UseTempDB { get; set; }

    /// <summary>
    ///     When set to false temp table name will be only 'Temp' without random numbers
    /// </summary>
    /// <value>
    ///     Default value is <c>true</c>.
    /// </value>
    public bool UniqueTableNameTempDb { get; set; } = true;

    /// <summary>
    ///     Enables specifying custom name of table in Db that does not have to be mapped to Entity.
    /// </summary>
    /// <value>
    ///     Can be set with 'TableName' only or with 'Schema.TableName'.
    /// </value>
    public string? CustomDestinationTableName { get; set; }

    /// <summary>
    ///     Source data from specified table already in Db, so input list not used and can be empty.
    /// </summary>
    /// <value>
    ///     Can be set with 'TableName' only or with 'Schema.TableName' (Not supported for Sqlite)
    /// </value>
    public string? CustomSourceTableName { get; set; }

    /// <summary>
    ///     Only if CustomSourceTableName is set and used for specifying Source - Destination column names when they are not the same
    /// </summary>
    public Dictionary<string, string>? CustomSourceDestinationMappingColumns { get; set; }

    /// <summary>
    ///     Can be set to True if want to have tracking of entities from BulkRead or when SetOutputIdentity is set.
    /// </summary>
    public bool TrackingEntities { get; set; }

    /// <summary>
    ///     Sql MERGE Statement contains 'WITH (HOLDLOCK)', otherwise if set to <c>false</c> it is removed.
    /// </summary>
    /// <value>
    ///     Default value is <c>true</c>.
    /// </value>
    public bool WithHoldlock { get; set; } = true;

    /// <summary>
    ///     When set to <c>true</c> the result is return in <c>BulkConfig.StatsInfo { StatsNumberInserted, StatsNumberUpdated}</c>c>.
    /// </summary>
    /// <remarks>
    ///     If used for pure Insert (with Batching) then SetOutputIdentity should also be configured because Merge have to be used.
    /// </remarks>
    public bool CalculateStats { get; set; }

    /// <summary>
    ///     Ignore handling RowVersion column
    /// </summary>
    /// <value>
    ///     Default value is <c>false</c>, if table have any RowVersion column, it will have special handling and needs to be binary
    /// </value>
    public bool IgnoreRowVersion { get; set; } = false;

    /// <summary>
    ///     Used as object for returning Stats Info when <c>BulkConfig.CalculateStats = true</c>
    /// </summary>
    /// <value>
    ///     Contains info in Properties: <c>StatsNumberInserted, StatsNumberUpdated, StatsNumberDeleted</c>
    /// </value>
    public StatsInfo? StatsInfo { get; internal set; }

    /// <summary>
    ///     Used as object for returning TimeStamp Info when <c>BulkConfig.DoNotUpdateIfTimeStampChanged = true</c>
    /// </summary>
    public TimeStampInfo? TimeStampInfo { get; internal set; }

    /// <summary>
    ///     When doing Insert/Update one or more properties can be exclude by adding their names into PropertiesToExclude.
    /// </summary>
    /// <remarks>
    ///     If need to change less then half column then PropertiesToInclude can be used. Setting both Lists are not allowed.
    /// </remarks>
    public List<string>? PropertiesToInclude { get; set; }

    /// <summary>
    ///     By adding a column name to this list, will allow it to be inserted and updated but will not update the row if any of the these columns in that row did not change.
    /// </summary>
    /// <remarks>
    ///     For example, if importing data and want to keep an internal UpdateDate, add all columns except that one, or use PropertiesToExcludeOnCompare.
    /// </remarks>
    public List<string>? PropertiesToIncludeOnCompare { get; set; }

    /// <summary>
    ///     Ensures that only certain columns with selected properties are Updated, can differ from PropertiesToInclude that can that be used for Insert config only
    /// </summary>
    /// <remarks>
    ///     When need to Insert only new and skip existing ones in Db (Insert_if_not_Exist) then use BulkInsertOrUpdate with this list set to empty: <c>new List<string> { "" }</string></c>
    /// </remarks>
    public List<string>? PropertiesToIncludeOnUpdate { get; set; }

    /// <summary>
    ///     When doing Insert/Update properties to affect can be explicitly selected by adding their names into PropertiesToInclude.
    /// </summary>
    /// <remarks>
    ///     If need to change more then half columns then PropertiesToExclude can be used. Setting both Lists are not allowed.
    /// </remarks>
    public List<string>? PropertiesToExclude { get; set; }

    /// <summary>
    ///     By adding a column name to this list, will allow it to be inserted and updated but will not update the row if any of the others columns in that row did not change.
    /// </summary>
    /// <remarks>
    ///     For example, if importing data and want to keep an internal UpdateDate, add that columns to the UpdateDate.
    /// </remarks>
    public List<string>? PropertiesToExcludeOnCompare { get; set; }

    /// <summary>
    ///     Selected properties are excluded from being updated, can differ from PropertiesToExclude that can be used for Insert config only
    /// </summary>
    public List<string>? PropertiesToExcludeOnUpdate { get; set; }

    /// <summary>
    ///     Used for specifying custom properties, by which we want update to be done.
    /// </summary>
    /// <remarks>
    ///     If Identity column exisit and is not added in UpdateByProp it will be excluded automatically
    /// </remarks>
    public List<string>? UpdateByProperties { get; set; }

    /// <summary>
    ///     When set to <c>true</c> it will adding (normal) Shadow Property and persist value. It Disables automatic discrimator, so it shoud be set manually.
    /// </summary>
    public bool EnableShadowProperties { get; set; }


    /// <summary>
    ///     Returns value for shadow properties, EnableShadowProperties = true
    /// </summary>
    public Func<object, string, object?>? ShadowPropertyValue { get; set; } 


    /// <summary>
    ///    Shadow columns used for Temporal table. Has defaults elements: 'PeriodStart' and 'PeriodEnd'. Can be changed if temporal columns have custom names.
    /// </summary>
    public List<string> TemporalColumns { get; set; } = new List<string> { "PeriodStart", "PeriodEnd" };
    
    /// <summary>
    ///     When set all entites that have relations with main ones from the list are also merged into theirs tables.
    /// </summary>
    /// <remarks>
    ///     Essentially enables with one call bulk ops on multiple tables that are connected, like parent-child relationship with FK
    /// </remarks>
    public bool IncludeGraph { get; set; }

    /// <summary>
    ///     Removes the clause 'EXISTS ... EXCEPT' from Merge statement which then updates even same data, useful when need to always active triggers.
    /// </summary>
    public bool OmitClauseExistsExcept { get; set; }

    /// <summary>
    ///     When set to <c>true</c> rows with concurrency conflict, meaning TimeStamp column is changed since read, will not be updated their entities will be loaded into <c>BulkConfig.TimeStampInfo { NumberOfSkippedForUpdate, EntitiesOutput }</c>.
    /// </summary>
    /// <remarks>
    ///     After reading skipped from EntitiesOutput, they can either be left skipped, or updated again, or thrown exception or rollback entire Update. (example Tests.EFCoreBulkTestAtypical.TimeStampTest)
    /// </remarks>
    public bool DoNotUpdateIfTimeStampChanged { get; set; }

    /// <summary>
    ///     Spatial Reference Identifier - for SQL Server with NetTopologySuite. Default value is <c>4326</c>.
    /// </summary>
    /// <remarks>
    ///     More info: <c>https://docs.microsoft.com/en-us/sql/relational-databases/spatial/spatial-reference-identifiers-srids</c>
    /// </remarks>
    public int SRID { get; set; } = 4326;

    /// <summary>
    ///     When type dbtype datetime2 has precision less then default 7, for example 'datetime2(3)' SqlBulkCopy does Floor instead of Round so Rounding done in memory to make sure inserted values are same as with regular SaveChanges
    /// </summary>
    /// <remarks>
    ///     Only for SqlServer
    /// </remarks>
    public bool DateTime2PrecisionForceRound { get; set; }

    /// <summary>
    ///     When using BulkSaveChanges with multiply entries that have FK relationship which is Db generated, this set proper value after reading parent PK from Db.
    ///     IF PK are generated in memory like are some Guid then this can be set to false for better efficiency.
    /// </summary>
    /// <remarks>
    ///     Only used with BulkSaveChanges
    /// </remarks>
    public bool OnSaveChangesSetFK { get; set; } = true;

    /// <summary>
    ///     Enum with [Flags] attribute which enables specifying one or more options.
    /// </summary>
    /// <value>
    ///     <c>Default, KeepIdentity, CheckConstraints, TableLock, KeepNulls, FireTriggers, UseInternalTransaction</c>
    /// </value>
    public Microsoft.Data.SqlClient.SqlBulkCopyOptions SqlBulkCopyOptions { get; set; } // is superset of System.Data.SqlClient.SqlBulkCopyOptions, gets converted to the desired type

    /// <summary>
    ///     List of column order hints for improving performance.
    /// </summary>
    public List<SqlBulkCopyColumnOrderHint>? SqlBulkCopyColumnOrderHints { get; set; }

    /// <summary>
    ///     A filter on entities to delete when using BulkInsertOrUpdateOrDelete.
    /// </summary>
    public void SetSynchronizeFilter<T>(Expression<Func<T, bool>> filter) where T : class
    {
        SynchronizeFilter = filter;
    }

<<<<<<< HEAD
    public Func<DbConnection, DbConnection>? UnderlyingConnection { get; set; }

    public Func<DbTransaction, DbTransaction>? UnderlyingTransaction { get; set; }
=======
    /// <summary>
    /// A func to set the underlying DB connection
    /// </summary>
    public Func<DbConnection, DbConnection> UnderlyingConnection { get; set; }

    /// <summary>
    /// A func to set the underlying DB transaction
    /// </summary>
    public Func<DbTransaction, DbTransaction> UnderlyingTransaction { get; set; }
>>>>>>> b00201eb

    internal OperationType OperationType { get; set; }

    internal object? SynchronizeFilter { get; private set; }
}

/// <summary>
/// Class to provide information about how many records have been updated, deleted and inserted
/// </summary>
public class StatsInfo
{
    /// <summary>
    /// Indicates the number of inserted records
    /// </summary>
    public int StatsNumberInserted { get; set; }

    /// <summary>
    /// Indicates the number of updated records
    /// </summary>
    public int StatsNumberUpdated { get; set; }

    /// <summary>
    /// Indicates the number of deleted records
    /// </summary>
    public int StatsNumberDeleted { get; set; }
}

/// <summary>
/// Provides information about entities
/// </summary>
public class TimeStampInfo
{
    /// <summary>
    /// Indicates the number of entities skipped for an update
    /// </summary>
    public int NumberOfSkippedForUpdate { get; set; }

<<<<<<< HEAD
    public List<object> EntitiesOutput { get; set; } = null!;
=======
    /// <summary>
    /// Output the entities
    /// </summary>
    public List<object> EntitiesOutput { get; set; }
>>>>>>> b00201eb
}<|MERGE_RESOLUTION|>--- conflicted
+++ resolved
@@ -266,21 +266,15 @@
         SynchronizeFilter = filter;
     }
 
-<<<<<<< HEAD
+    /// <summary>
+    /// A func to set the underlying DB connection
+    /// </summary>
     public Func<DbConnection, DbConnection>? UnderlyingConnection { get; set; }
 
+    /// <summary>
+    /// A func to set the underlying DB transaction
+    /// </summary>
     public Func<DbTransaction, DbTransaction>? UnderlyingTransaction { get; set; }
-=======
-    /// <summary>
-    /// A func to set the underlying DB connection
-    /// </summary>
-    public Func<DbConnection, DbConnection> UnderlyingConnection { get; set; }
-
-    /// <summary>
-    /// A func to set the underlying DB transaction
-    /// </summary>
-    public Func<DbTransaction, DbTransaction> UnderlyingTransaction { get; set; }
->>>>>>> b00201eb
 
     internal OperationType OperationType { get; set; }
 
@@ -318,12 +312,8 @@
     /// </summary>
     public int NumberOfSkippedForUpdate { get; set; }
 
-<<<<<<< HEAD
+    /// <summary>
+    /// Output the entities
+    /// </summary>
     public List<object> EntitiesOutput { get; set; } = null!;
-=======
-    /// <summary>
-    /// Output the entities
-    /// </summary>
-    public List<object> EntitiesOutput { get; set; }
->>>>>>> b00201eb
 }