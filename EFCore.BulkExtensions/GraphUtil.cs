﻿using Microsoft.EntityFrameworkCore;
using Microsoft.EntityFrameworkCore.ChangeTracking.Internal;
using Microsoft.EntityFrameworkCore.Metadata;
using System;
using System.Collections.Generic;
using System.Linq;
using System.Runtime.InteropServices;

namespace EFCore.BulkExtensions;

internal class GraphUtil
{
    public static IEnumerable<GraphNode>? GetTopologicallySortedGraph(DbContext dbContext, IEnumerable<object> entities)
    {
        if (!entities.Any())
        {
            return null;
        }

        // Enumerate through all the entities and retrieve a flat list of all the entities with their dependencies
        var dependencies = new Dictionary<object, GraphDependency>();

        foreach (var e in entities)
        {
            GetFlatGraph(dbContext, e, dependencies);
        }

        // Sort these entities so the first entity is the least dependendant
        var topologicalSorted = TopologicalSort(dependencies.Keys, y => dependencies[y].DependsOn.Select(y => y.entity));
        var result = new List<GraphNode>();

        foreach (var s in topologicalSorted)
        {
            result.Add(new GraphNode
            {
                Entity = s,
                Dependencies = dependencies[s]
            });
        }

        return result;
    }

    private static GraphDependency? GetFlatGraph(DbContext dbContext, object graphEntity, IDictionary<object, GraphDependency> result)
    {
        var entityType = dbContext.Model.FindEntityType(graphEntity.GetType());

        // The entity is not being apart of the DbContext model, do nothing
        if (entityType is null)
            return null;
<<<<<<< HEAD
=======
        
        GraphDependency? graphDependency;
>>>>>>> 28e41df2


        if (!result.TryGetValue(graphEntity, out GraphDependency graphDependency))
        {
            graphDependency = new GraphDependency();
            result.Add(graphEntity, graphDependency);
        }
        else
        {
            // To prevent circular references & stack overflow, if the graphEntity has already been tracked then just return
            return graphDependency;
        }

        var entityNavigations = entityType.GetNavigations();

        foreach (var navigation in entityNavigations)
        {
            if (navigation.IsCollection)
            {
                var navigationValue = dbContext.Entry(graphEntity).Collection(navigation.Name).CurrentValue;

                if (navigationValue is null)
                    continue;

                var navigationCollectionValue = navigationValue.Cast<object>().ToList();

                foreach (var navEntity in navigationCollectionValue)
                {
                    SetDependencies(dbContext, graphDependency, graphEntity, navigation, navEntity, result);
                }
            }
            else
            {
                var navigationValue = dbContext.Entry(graphEntity).Reference(navigation.Name).CurrentValue;

                if (navigationValue is null)
                    continue;

                SetDependencies(dbContext, graphDependency, graphEntity, navigation, navigationValue, result);
            }
        }

        return graphDependency;
    }

    private static void SetDependencies(DbContext dbContext, GraphDependency graphDependency, object graphEntity, INavigation navigation, object navigationValue, IDictionary<object, GraphDependency> result)
    {
        // Get the nested dependency for the navigationValue so we can add the inverse navigation dependency
        // incase the navigationValue entity does not have an explicitly defined navigation property back to its principal / dependent
        // i.e WorkOrderSpare.Spare but the Spare entity does not have a Spare.WorkOrderSpares navigation property
        var nestedDependency = GetFlatGraph(dbContext, navigationValue, result);

        if (nestedDependency is null)
            return;

        if (navigation.IsOnDependent

            // A navigation for an OwnedType will be dependent on its owner the in efcore dependency hierarchy,
            // but technically the Owner depends on the OwnedType if the OwnedType is part of its Owner's schema.
            || OwnedTypeUtil.IsOwnedInSameTableAsOwner(navigation))
        {
            graphDependency.DependsOn.Add((navigationValue, navigation));
            nestedDependency.Dependents.Add((graphEntity, navigation.Inverse ?? navigation));
        }
        else
        {
            graphDependency.Dependents.Add((navigationValue, navigation));
            nestedDependency.DependsOn.Add((graphEntity, navigation.Inverse ?? navigation));
        }
    }

    private static IEnumerable<T> TopologicalSort<T>(IEnumerable<T> source, Func<T, IEnumerable<T>> dependencies, bool throwOnCycle = false)
    {
        var sorted = new List<T>();
        var visited = new HashSet<T>();

        foreach (var item in source)
            Visit(item, visited, sorted, dependencies, throwOnCycle);

        return sorted;
    }

    private static void Visit<T>(T item, HashSet<T> visited, List<T> sorted, Func<T, IEnumerable<T>> dependencies, bool throwOnCycle)
    {
        if (!visited.Contains(item))
        {
            visited.Add(item);

            foreach (var dep in dependencies(item))
                Visit(dep, visited, sorted, dependencies, throwOnCycle);

            sorted.Add(item);
        }
        else
        {
            if (throwOnCycle && !sorted.Contains(item))
                throw new Exception("Cyclic dependency found");
        }
    }

    public class GraphNode
    {
        public object Entity { get; set; } = null!;
        public GraphDependency Dependencies { get; set; } = null!;
    }

    public class GraphDependency
    {
        public HashSet<(object entity, INavigation navigation)> DependsOn { get; } = new HashSet<(object, INavigation)>();
        public HashSet<(object entity, INavigation navigation)> Dependents { get; } = new HashSet<(object, INavigation)>();
    }
}<|MERGE_RESOLUTION|>--- conflicted
+++ resolved
@@ -48,14 +48,8 @@
         // The entity is not being apart of the DbContext model, do nothing
         if (entityType is null)
             return null;
-<<<<<<< HEAD
-=======
-        
-        GraphDependency? graphDependency;
->>>>>>> 28e41df2
 
-
-        if (!result.TryGetValue(graphEntity, out GraphDependency graphDependency))
+        if (!result.TryGetValue(graphEntity, out GraphDependency? graphDependency))
         {
             graphDependency = new GraphDependency();
             result.Add(graphEntity, graphDependency);
