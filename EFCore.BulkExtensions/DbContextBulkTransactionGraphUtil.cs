--- conflicted
+++ resolved
@@ -22,11 +22,7 @@
         await ExecuteWithGraphAsync(context, entities, operationType, bulkConfig, progress, isAsync: true, cancellationToken);
     }
 
-<<<<<<< HEAD
-    private static async Task ExecuteWithGraphAsync(DbContext context, IEnumerable<object> entities, OperationType operationType, BulkConfig bulkConfig, Action<decimal> progress, bool isAsync, CancellationToken cancellationToken)
-=======
-    private static async Task ExecuteWithGraphAsync(DbContext context, IEnumerable<object> entities, OperationType operationType, BulkConfig bulkConfig, Action<decimal>? progress, CancellationToken cancellationToken, bool isAsync)
->>>>>>> 28e41df2
+    private static async Task ExecuteWithGraphAsync(DbContext context, IEnumerable<object> entities, OperationType operationType, BulkConfig bulkConfig, Action<decimal>? progress, bool isAsync, CancellationToken cancellationToken)
     {
         if (operationType != OperationType.Insert
                    && operationType != OperationType.InsertOrUpdate
