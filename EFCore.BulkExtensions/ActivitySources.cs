﻿using System.Diagnostics;
using System.Globalization;

namespace EFCore.BulkExtensions;

/// <summary>
/// Contains activity sources
/// </summary>
public static class ActivitySources
{
    private static readonly ActivitySource ActivitySource = new ActivitySource("EFCore.BulkExtensions");

<<<<<<< HEAD
    public static Activity? StartExecuteActivity(OperationType operationType, int entitiesCount)
=======
    /// <summary>
    /// Starts the activity
    /// </summary>
    /// <param name="operationType"></param>
    /// <param name="entitiesCount"></param>
    /// <returns></returns>
    public static Activity StartExecuteActivity(OperationType operationType, int entitiesCount)
>>>>>>> b00201eb
    {
        var activity = ActivitySource.StartActivity("EFCore.BulkExtensions.BulkExecute");
        if (activity != null)
        {
            activity.AddTag("operationType", operationType.ToString("G"));
            activity.AddTag("entitiesCount", entitiesCount.ToString(CultureInfo.InvariantCulture));
        }

        return activity;
    }
}<|MERGE_RESOLUTION|>--- conflicted
+++ resolved
@@ -10,17 +10,13 @@
 {
     private static readonly ActivitySource ActivitySource = new ActivitySource("EFCore.BulkExtensions");
 
-<<<<<<< HEAD
-    public static Activity? StartExecuteActivity(OperationType operationType, int entitiesCount)
-=======
     /// <summary>
     /// Starts the activity
     /// </summary>
     /// <param name="operationType"></param>
     /// <param name="entitiesCount"></param>
     /// <returns></returns>
-    public static Activity StartExecuteActivity(OperationType operationType, int entitiesCount)
->>>>>>> b00201eb
+    public static Activity? StartExecuteActivity(OperationType operationType, int entitiesCount)
     {
         var activity = ActivitySource.StartActivity("EFCore.BulkExtensions.BulkExecute");
         if (activity != null)
