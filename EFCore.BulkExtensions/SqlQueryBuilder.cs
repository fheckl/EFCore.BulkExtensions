--- conflicted
+++ resolved
@@ -36,18 +36,14 @@
         return q;
     }
 
-<<<<<<< HEAD
+    /// <summary>
+    /// Generates SQL query to alter table columns to nullables
+    /// </summary>
+    /// <param name="tableName"></param>
+    /// <param name="tableInfo"></param>
+    /// <param name="isOutputTable"></param>
+    /// <returns></returns>
     public static string AlterTableColumnsToNullable(string tableName, TableInfo tableInfo)
-=======
-    /// <summary>
-    /// Generates SQL query to alter table columns to nullables
-    /// </summary>
-    /// <param name="tableName"></param>
-    /// <param name="tableInfo"></param>
-    /// <param name="isOutputTable"></param>
-    /// <returns></returns>
-    public static string AlterTableColumnsToNullable(string tableName, TableInfo tableInfo, bool isOutputTable = false)
->>>>>>> b00201eb
     {
         string q = "";
         foreach (var column in tableInfo.ColumnNamesTypesDict)
