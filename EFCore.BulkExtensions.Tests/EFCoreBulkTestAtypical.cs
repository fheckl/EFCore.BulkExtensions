using EFCore.BulkExtensions.SqlAdapters;
using Microsoft.EntityFrameworkCore;
using NetTopologySuite.Geometries;
using System;
using System.Collections.Generic;
using System.Data;
using System.Linq;
using Xunit;

namespace EFCore.BulkExtensions.Tests
{
    public class EFCoreBulkTestAtypical
    {
        protected static int EntitiesNumber => 1000;

        [Theory]
        [InlineData(DbServer.SQLServer)]
        [InlineData(DbServer.SQLite)]
        private void DefaultValuesTest(DbServer dbServer)
        {
            ContextUtil.DbServer = dbServer;
            using var context = new TestContext(ContextUtil.GetOptions());
            context.Truncate<Document>();
            context.Documents.BatchDelete();
            bool isSqlite = dbServer == DbServer.SQLite;

            var entities = new List<Document>() 
            {
                new Document { DocumentId = Guid.Parse("15E5936C-8021-45F4-A055-2BE89B065D9E"), Content = "Info " + 1 },
                new Document { DocumentId = Guid.Parse("00C69E47-A08F-49E0-97A6-56C62C9BB47E"), Content = "Info " + 2 },
                new Document { DocumentId = Guid.Parse("22CF94AE-20D3-49DE-83FA-90E79DD94706"), Content = "Info " + 3 },
                new Document { DocumentId = Guid.Parse("B3A2F9A5-4222-47C3-BEEA-BF50771665D3"), Content = "Info " + 4 },
                new Document { DocumentId = Guid.Parse("12AF6361-95BC-44F3-A487-C91C440018D8"), Content = "Info " + 5 },
            };
            var firstDocumentUp = entities.FirstOrDefault();
            context.BulkInsertOrUpdate(entities, bulkConfig => bulkConfig.SetOutputIdentity = true); // example of setting BulkConfig with Action argument

            var firstDocument = context.Documents.AsNoTracking().OrderBy(x => x.Content).FirstOrDefault();

            var countDb = context.Documents.Count();
            var countEntities = entities.Count;

            // TEST

            Assert.Equal(countDb, countEntities);

            Assert.Equal(firstDocument?.DocumentId, firstDocumentUp?.DocumentId);
        }

        [Theory]
        [InlineData(DbServer.SQLServer)]
        private void TemporalTableTest(DbServer dbServer)
        {
            ContextUtil.DbServer = dbServer;
            using var context = new TestContext(ContextUtil.GetOptions());
            //context.Truncate<Document>(); // Can not be used because table is Temporal, so BatchDelete used instead
            context.Storages.BatchDelete();

            var entities = new List<Storage>()
            {
                new Storage { StorageId = Guid.NewGuid(), Data = "Info " + 1 },
                new Storage { StorageId = Guid.NewGuid(), Data = "Info " + 2 },
                new Storage { StorageId = Guid.NewGuid(), Data = "Info " + 3 },
            };
            context.BulkInsert(entities);

            var countDb = context.Storages.Count();
            var countEntities = entities.Count;

<<<<<<< HEAD
            // TEST
            Assert.Equal(countDb, countEntities);
        }

        [Fact]
        private void RunDefaultPKInsertWithGraph()
=======
    [Fact]
    private void RunDefaultPKInsertWithGraph()
    {
        using (var context = new TestContext(ContextUtil.GetOptions()))
>>>>>>> 28e41df2
        {
            using (var context = new TestContext(ContextUtil.GetOptions()))
            {
                var department = new Department
                {
                    Name = "Software",
                    Divisions = new List<Division>
                    {
                        new Division{Name = "Student A"},
                        new Division{Name = "Student B"},
                        new Division{Name = "Student C"},
                    }
                };

                context.BulkInsert(new List<Department> { department }, new BulkConfig { IncludeGraph = true });
            };
        }

        [Theory]
        [InlineData(DbServer.SQLServer)]
        public void UpsertOrderTest(DbServer dbServer)
        {
            ContextUtil.DbServer = dbServer;
            new EFCoreBatchTest().RunDeleteAll(dbServer);

            using var context = new TestContext(ContextUtil.GetOptions());
            context.Items.Add(new Item { Name = "name 1", Description = "info 1" });
            context.Items.Add(new Item { Name = "name 2", Description = "info 2" });
            context.SaveChanges();

            var entities = new List<Item>();
            for (int i = 1; i <= 4; i++)
            {
                int j = i;
                if (i == 1) j = 2;
                if (i == 2) j = 1;
                entities.Add(new Item
                {
                    Name = "name " + j,
                    Description = "info x " + j,
                });
            }

            context.BulkInsertOrUpdate(entities, new BulkConfig { SetOutputIdentity = true, UpdateByProperties = new List<string> { nameof(Item.Name) } });
            Assert.Equal(2, entities[0].ItemId);
        }

        [Theory]
        [InlineData(DbServer.SQLServer)]
        [InlineData(DbServer.SQLite)] // Does NOT have Computed Columns
        private void ComputedAndDefaultValuesTest(DbServer dbServer)
        {
            ContextUtil.DbServer = dbServer;
            using var context = new TestContext(ContextUtil.GetOptions());
            context.Truncate<Document>();
            bool isSqlite = dbServer == DbServer.SQLite;

            var entities = new List<Document>();
            for (int i = 1; i <= EntitiesNumber; i++)
            {
                var entity = new Document
                {
                    Content = "Info " + i
                };
                if (isSqlite)
                {
                    entity.DocumentId = Guid.NewGuid();
                    entity.ContentLength = entity.Content.Length;
                }
                entities.Add(entity);
            }
            context.BulkInsert(entities, bulkAction => bulkAction.SetOutputIdentity = true); // example of setting BulkConfig with Action argument

            var firstDocument = context.Documents.AsNoTracking().First();
            var count = context.Documents.Count();

            // TEST

            Assert.Equal("DefaultData", firstDocument.Tag);

            firstDocument.Tag = null;
            var upsertList = new List<Document> {
                //firstDocument, // GetPropertiesWithDefaultValue .SelectMany(
                new Document { Content = "Info " + (count + 1) }, // to test adding new with InsertOrUpdate (entity having Guid DbGenerated)
                new Document { Content = "Info " + (count + 2) }
            };
            if (isSqlite)
            {
                upsertList[0].DocumentId = Guid.NewGuid(); //[1]
                upsertList[1].DocumentId = Guid.NewGuid(); //[2]
            }
            count += 2;

            context.BulkInsertOrUpdate(upsertList);
            firstDocument = context.Documents.AsNoTracking().First();
            var entitiesCount = context.Documents.Count();

            //Assert.Null(firstDocument.Tag); // OnUpdate columns with Defaults not omitted, should change even to default value, in this case to 'null'

            Assert.NotEqual(Guid.Empty, firstDocument.DocumentId);
            Assert.Equal(true, firstDocument.IsActive);
            Assert.Equal(firstDocument.Content.Length, firstDocument.ContentLength);
            Assert.Equal(entitiesCount, count);
        }

        [Theory]
        [InlineData(DbServer.SQLServer)]
        [InlineData(DbServer.SQLite)] // Does NOT have Computed Columns
        private void ParameterlessConstructorTest(DbServer dbServer)
        {
            ContextUtil.DbServer = dbServer;
            using var context = new TestContext(ContextUtil.GetOptions());
            context.Truncate<Letter>();

            var entities = new List<Letter>();
            int counter = 10;
            for (int i = 1; i <= counter; i++)
            {
                var entity = new Letter("Note " + i);
                entities.Add(entity);
            }
            context.BulkInsert(entities);

            var count = context.Letters.Count();
            var firstDocumentNote = context.Letters.AsNoTracking().First();

            // TEST
            Assert.Equal(counter, count);
            Assert.Equal("Note 1", firstDocumentNote.Note);
        }

        [Theory]
        [InlineData(DbServer.SQLServer)]
        //[InlineData(DbServer.Sqlite)] // No TimeStamp column type but can be set with DefaultValueSql: "CURRENT_TIMESTAMP" as it is in OnModelCreating() method.
        private void TimeStampTest(DbServer dbServer)
        {
            ContextUtil.DbServer = dbServer;
            using var context = new TestContext(ContextUtil.GetOptions());

            context.Truncate<File>();

            var entities = new List<File>();
            for (int i = 1; i <= EntitiesNumber; i++)
            {
                var entity = new File
                {
                    Description = "Some data " + i
                };
                entities.Add(entity);
            }
            context.BulkInsert(entities, bulkAction => bulkAction.SetOutputIdentity = true); // example of setting BulkConfig with Action argument

            // Test BulkRead
            var entitiesRead = new List<File>
            {
                new File { Description = "Some data 1" },
                new File { Description = "Some data 2" }
            };
            context.BulkRead(entitiesRead, new BulkConfig
            {
                UpdateByProperties = new List<string> { nameof(File.Description) }
            });
            Assert.Equal(1, entitiesRead.First().FileId);
            Assert.NotNull(entitiesRead.First().VersionChange);

            // For testing concurrency conflict (UPDATE changes RowVersion which is TimeStamp column)
            context.Database.ExecuteSqlRaw("UPDATE dbo.[File] SET Description = 'Some data 1 PRE CHANGE' WHERE [Id] = 1;");

            var entitiesToUpdate = entities.Take(10).ToList();
            foreach (var entityToUpdate in entitiesToUpdate)
            {
                entityToUpdate.Description += " UPDATED";
            }

            using var transaction = context.Database.BeginTransaction();
            var bulkConfig = new BulkConfig { SetOutputIdentity = true, DoNotUpdateIfTimeStampChanged = true };
            context.BulkUpdate(entitiesToUpdate, bulkConfig);

            var list = bulkConfig.TimeStampInfo?.EntitiesOutput.Cast<File>().ToList();
            Assert.Equal(9, list?.Count);
            Assert.Equal(1, bulkConfig.TimeStampInfo?.NumberOfSkippedForUpdate);

            if (bulkConfig.TimeStampInfo?.NumberOfSkippedForUpdate > 0)
            {
                //Options, based on needs:

                // 1. rollback entire Update
                transaction.Rollback(); // 1. rollback entire Update

                // 2. throw Exception
                //throw new DbUpdateConcurrencyException()

                // 3. Update them again

                // 4. Skip them and leave it unchanged

            }
            else
            {
                transaction.Commit();
            }
        }

        [Theory]
        [InlineData(DbServer.SQLServer)]
        [InlineData(DbServer.SQLite)]
        private void CompositeKeyTest(DbServer dbServer)
        {
            ContextUtil.DbServer = dbServer;
            using var context = new TestContext(ContextUtil.GetOptions());

            context.Truncate<UserRole>();

            // INSERT
            var entitiesToInsert = new List<UserRole>();
            for (int i = 0; i < EntitiesNumber; i++)
            {
                entitiesToInsert.Add(new UserRole(i / 10, i % 10, "desc"));
            }
            context.BulkInsert(entitiesToInsert);

            // UPDATE
            var entitiesToUpdate = context.UserRoles.ToList();
            int entitiesCount = entitiesToUpdate.Count;
            for (int i = 0; i < entitiesCount; i++)
            {
                entitiesToUpdate[i].Description = "desc updated " + i;
            }
            context.BulkUpdate(entitiesToUpdate);

            var entitiesToUpsert = new List<UserRole>()
            {
                new UserRole { UserId = 1, RoleId = 1 },
                new UserRole { UserId = 2, RoleId = 2 },
                new UserRole { UserId = 100, RoleId = 10 },
            };

            // TEST
            var entities = context.UserRoles.ToList();
            Assert.Equal(EntitiesNumber, entities.Count);

            context.BulkInsertOrUpdate(entitiesToUpsert, new BulkConfig { PropertiesToInclude = new List<string> { nameof(UserRole.UserId), nameof(UserRole.RoleId) } });
            var entitiesFinal = context.UserRoles.ToList();
            Assert.Equal(EntitiesNumber + 1, entitiesFinal.Count);
        }

        [Theory]
        [InlineData(DbServer.SQLServer)]
        [InlineData(DbServer.SQLite)]
        private void DiscriminatorShadowTest(DbServer dbServer)
        {
            ContextUtil.DbServer = dbServer;
            using var context = new TestContext(ContextUtil.GetOptions());

            context.BulkDelete(context.Students.ToList());

            // INSERT
            var entitiesToInsert = new List<Student>();
            for (int i = 1; i <= EntitiesNumber; i++)
            {
                entitiesToInsert.Add(new Student
                {
                    Name = "name " + i,
                    Subject = "Math"
                });
            }
            context.Students.AddRange(entitiesToInsert); // adding to Context so that Shadow property 'Discriminator' gets set
            context.BulkInsert(entitiesToInsert);

            // UPDATE
            var entitiesToInsertOrUpdate = new List<Student>();
            for (int i = 1; i <= EntitiesNumber / 2; i += 2)
            {
                entitiesToInsertOrUpdate.Add(new Student
                {
                    Name = "name " + i,
                    Subject = "Math Upd"
                });
            }
            context.Students.AddRange(entitiesToInsertOrUpdate); // adding to Context so that Shadow property 'Discriminator' gets set
            context.BulkInsertOrUpdate(entitiesToInsertOrUpdate, new BulkConfig
            {
                UpdateByProperties = new List<string> { nameof(Student.Name) },
                PropertiesToExclude = new List<string> { nameof(Student.PersonId) },
            });

            // TEST
            var entities = context.Students.ToList();
            Assert.Equal(EntitiesNumber, entities.Count);
        }

        [Theory]
        [InlineData(DbServer.SQLServer)]
        [InlineData(DbServer.SQLite)]
        private void ValueConversionTest(DbServer dbServer)
        {
            ContextUtil.DbServer = dbServer;
            using var context = new TestContext(ContextUtil.GetOptions());

            context.BulkDelete(context.Infos.ToList());

            var dateTime = DateTime.Today;

            // INSERT
            var entitiesToInsert = new List<Info>();
            for (int i = 1; i <= EntitiesNumber; i++)
            {
                entitiesToInsert.Add(new Info
                {
                    Message = "Msg " + i,
                    ConvertedTime = dateTime,
                    InfoType = InfoType.InfoTypeA
                });
            }
            context.BulkInsert(entitiesToInsert);

            if (dbServer == DbServer.SQLServer)
            {
                var entities = context.Infos.ToList();
                var entity = entities.First();

                Assert.Equal(entity.ConvertedTime, dateTime);
                Assert.Equal("logged", entity.GetLogData());
                Assert.Equal(DateTime.Today, entity.GetDateCreated());

                var conn = context.Database.GetDbConnection();
                if (conn.State != ConnectionState.Open)
                    conn.Open();

                using var command = conn.CreateCommand();
                command.CommandText = $"SELECT TOP 1 * FROM {nameof(Info)} ORDER BY {nameof(Info.InfoId)} DESC";
                var reader = command.ExecuteReader();
                reader.Read();
                var row = new Info()
                {
                    ConvertedTime = reader.Field<DateTime>(nameof(Info.ConvertedTime))
                };
                Assert.Equal(row.ConvertedTime, dateTime.AddDays(1));
            }
        }

        [Theory]
        [InlineData(DbServer.SQLServer)]
        [InlineData(DbServer.SQLite)]
        private void OwnedTypesTest(DbServer dbServer)
        {
            ContextUtil.DbServer = dbServer;
            using var context = new TestContext(ContextUtil.GetOptions());

            if (dbServer == DbServer.SQLServer)
            {
                context.Truncate<ChangeLog>();
                context.Database.ExecuteSqlRaw("TRUNCATE TABLE [" + nameof(ChangeLog) + "]");
            }
            else
            {
                //context.ChangeLogs.BatchDelete(); // TODO
                context.BulkDelete(context.ChangeLogs.ToList());
            }

            var entities = new List<ChangeLog>();
            for (int i = 1; i <= EntitiesNumber; i++)
            {
                entities.Add(new ChangeLog
                {
                    Description = "Dsc " + i,
                    Audit = new Audit
                    {
                        ChangedBy = "User" + 1,
                        ChangedTime = DateTime.Now,
                        InfoType = InfoType.InfoTypeA
                    },
                    AuditExtended = new AuditExtended
                    {
                        CreatedBy = "UserS" + 1,
                        Remark = "test",
                        CreatedTime = DateTime.Now
                    },
                    AuditExtendedSecond = new AuditExtended
                    {
                        CreatedBy = "UserS" + 1,
                        Remark = "sec",
                        CreatedTime = DateTime.Now
                    }
                });
            }
            context.BulkInsert(entities);

            if (dbServer == DbServer.SQLServer)
            {
                context.BulkRead(
                    entities,
                    new BulkConfig
                    {
                        UpdateByProperties = new List<string> { nameof(Item.Description) }
                    }
                );
                Assert.Equal(2, entities[1].ChangeLogId);
            }

            // TEST
            entities[0].Description += " UPD";
            entities[0].Audit.InfoType = InfoType.InfoTypeB;
            context.BulkUpdate(entities);
            if (dbServer == DbServer.SQLServer)
            {
                context.BulkRead(entities);
            }
            Assert.Equal("Dsc 1 UPD", entities[0].Description);
            Assert.Equal(InfoType.InfoTypeB, entities[0].Audit.InfoType);
        }

        [Theory]
        [InlineData(DbServer.SQLServer)]
        //[InlineData(DbServer.Sqlite)] Not supported
        private void ShadowFKPropertiesTest(DbServer dbServer) // with Foreign Key as Shadow Property
        {
            ContextUtil.DbServer = dbServer;
            using var context = new TestContext(ContextUtil.GetOptions());

            if (dbServer == DbServer.SQLServer)
            {
                context.Truncate<ItemLink>();
                context.Database.ExecuteSqlRaw("TRUNCATE TABLE [" + nameof(ItemLink) + "]");
            }
            else
            {
                //context.ChangeLogs.BatchDelete(); // TODO
                context.BulkDelete(context.ItemLinks.ToList());
            }
            //context.BulkDelete(context.Items.ToList()); // On table with FK Truncate does not work


            if (!context.Items.Any())
            {
                for (int i = 1; i <= 10; ++i)
                {
                    var entity = new Item
                    {
                        ItemId = 0,
                        Name = "name " + i,
                        Description = string.Concat("info ", Guid.NewGuid().ToString().AsSpan(0, 3)),
                        Quantity = i % 10,
                        Price = i / (i % 5 + 1),
                        TimeUpdated = DateTime.Now,
                        ItemHistories = new List<ItemHistory>()
                    };

                    context.Items.Add(entity);
                }
                context.SaveChanges();
            }

            var items = context.Items.ToList();
            var entities = new List<ItemLink>();
            for (int i = 0; i < EntitiesNumber; i++)
            {
                entities.Add(new ItemLink
                {
                    ItemLinkId = 0,
                    Item = items[i % items.Count]
                });
            }
            context.BulkInsert(entities);

            if (dbServer == DbServer.SQLServer)
            {
                List<ItemLink> links = context.ItemLinks.ToList();
                Assert.True(links.Count > 0, "ItemLink row count");

                foreach (var link in links)
                {
                    Assert.NotNull(link.Item);
                }
            }
            context.Truncate<ItemLink>();
        }

        [Theory]
        [InlineData(DbServer.SQLServer)]
        private void UpsertWithOutputSortTest(DbServer dbServer)
        {
            ContextUtil.DbServer = dbServer;
            using var context = new TestContext(ContextUtil.GetOptions());

            new EFCoreBatchTest().RunDeleteAll(dbServer);

            var entitiesInitial = new List<Item>();
            for (int i = 1; i <= 10; ++i)
            {
                var entity = new Item { Name = "name " + i };
                entitiesInitial.Add(entity);
            }
            context.Items.AddRange(entitiesInitial);
            context.SaveChanges();

            var entities = new List<Item>()
            {
                new Item { ItemId = 0, Name = "name " + 11 + " New" },
                new Item { ItemId = 6, Name = "name " + 6 + " Updated" },
                new Item { ItemId = 5, Name = "name " + 5 + " Updated" },
                new Item { ItemId = 0, Name = "name " + 12 + " New" }
            };
            context.BulkInsertOrUpdate(entities, new BulkConfig() { SetOutputIdentity = true });

            Assert.Equal(11, entities[0].ItemId);
            Assert.Equal(6, entities[1].ItemId);
            Assert.Equal(5, entities[2].ItemId);
            Assert.Equal(12, entities[3].ItemId);
            Assert.Equal("name " + 11 + " New", entities[0].Name);
            Assert.Equal("name " + 6 + " Updated", entities[1].Name);
            Assert.Equal("name " + 5 + " Updated", entities[2].Name);
            Assert.Equal("name " + 12 + " New", entities[3].Name);
        }

        [Theory]
        [InlineData(DbServer.SQLServer)]
        [InlineData(DbServer.SQLite)]
        private void NoPrimaryKeyTest(DbServer dbServer)
        {
            ContextUtil.DbServer = dbServer;
            using var context = new TestContext(ContextUtil.GetOptions());

            var list = context.Moduls.ToList();
            var bulkConfig = new BulkConfig { UpdateByProperties = new List<string> { nameof(Modul.Code) } };
            context.BulkDelete(list, bulkConfig);

            var list1 = new List<Modul>();
            var list2 = new List<Modul>();
            for (int i = 1; i <= 20; i++)
            {
                if (i <= 10)
                {
                    list1.Add(new Modul
                    {
                        Code = i.ToString(),
                        Name = "Name " + i.ToString("00"),
                    });
                }
                list2.Add(new Modul
                {
                    Code = i.ToString(),
                    Name = "Name " + i.ToString("00"),
                });
            }
            context.BulkInsert(list1);
            list2[0].Name = "UPD";
            context.BulkInsertOrUpdate(list2);

            // TEST
            Assert.Equal(20, context.Moduls.ToList().Count);
        }

        [Theory]
        [InlineData(DbServer.SQLServer)]
        [InlineData(DbServer.SQLite)]
        private void NonEntityChildTest(DbServer dbServer)
        {
            ContextUtil.DbServer = dbServer;

            using var context = new TestContext(ContextUtil.GetOptions());
            var list = context.Animals.ToList();
            context.BulkDelete(list);

            var mammalList = new List<Mammal>()
                {
                    new Mammal { Name = "Cat" },
                    new Mammal { Name = "Dog" }
                };
            var bulkConfig = new BulkConfig { SetOutputIdentity = true };
            context.BulkInsert(mammalList, bulkConfig, type: typeof(Animal));

            // TEST
            Assert.Equal(2, context.Animals.ToList().Count);
        }

        [Fact]
        private void GeometryColumnTest()
        {
            ContextUtil.DbServer = DbServer.SQLServer;
            using var context = new TestContext(ContextUtil.GetOptions());

            context.BulkDelete(context.Addresses.ToList());

            var entities = new List<Address> {
                    new Address {
                        Street = "Some Street nn",
                        LocationGeography = new Point(52, 13),
                        LocationGeometry = new Point(52, 13),
                    }
                };

            context.BulkInsertOrUpdate(entities);
        }

        [Fact]
        private void GeographyAndGeometryArePersistedCorrectlyTest()
        {
            ContextUtil.DbServer = DbServer.SQLServer;
            using (var context = new TestContext(ContextUtil.GetOptions()))
            {
                context.BulkDelete(context.Addresses.ToList());
            }

            var point = new Point(52, 13);

            using (var context = new TestContext(ContextUtil.GetOptions()))
            {
                var entities = new List<Address> {
                    new Address {
                        Street = "Some Street nn",
                        LocationGeography = point,
                        LocationGeometry = point
                    }
                };

                context.BulkInsertOrUpdate(entities);
            }

            using (var context = new TestContext(ContextUtil.GetOptions()))
            {
                var address = context.Addresses.Single();
                Assert.Equal(point.X, address.LocationGeography.Coordinate.X);
                Assert.Equal(point.Y, address.LocationGeography.Coordinate.Y);
                Assert.Equal(point.X, address.LocationGeometry.Coordinate.X);
                Assert.Equal(point.Y, address.LocationGeometry.Coordinate.Y);
            }

        }



        [Fact]
        private void HierarchyIdColumnTest()
        {
            ContextUtil.DbServer = DbServer.SQLServer;
            using (var context = new TestContext(ContextUtil.GetOptions()))
            {
                context.BulkDelete(context.Categories.ToList());
            }

            using (var context = new TestContext(ContextUtil.GetOptions()))
            {
                var nodeIdAsString = "/1/";
                var entities = new List<Category> {
                    new Category
                    {
                        Name = "Root Element",
                        HierarchyDescription = HierarchyId.Parse(nodeIdAsString)
                    }
                };

                context.BulkInsertOrUpdate(entities);
            }
        }

        [Fact]
        private void HierarchyIdIsPersistedCorrectlySimpleTest()
        {
            ContextUtil.DbServer = DbServer.SQLServer;
            using (var context = new TestContext(ContextUtil.GetOptions()))
            {
                context.BulkDelete(context.Categories.ToList());
            }

            var nodeIdAsString = "/1/";

            using (var context = new TestContext(ContextUtil.GetOptions()))
            {
                var entities = new List<Category> {
                    new Category
                    {
                        Name = "Root Element",
                        HierarchyDescription = HierarchyId.Parse(nodeIdAsString)
                    }
            };
                context.BulkInsertOrUpdate(entities);
            }

            using (var context = new TestContext(ContextUtil.GetOptions()))
            {
                var category = context.Categories.Single();
                Assert.Equal(nodeIdAsString, category.HierarchyDescription.ToString());
            }

        }

        [Fact]
        private void HierarchyIdIsPersistedCorrectlyLargerHierarchyTest()
        {
            ContextUtil.DbServer = DbServer.SQLServer;
            using (var context = new TestContext(ContextUtil.GetOptions()))
            {
                context.BulkDelete(context.Categories.ToList());
            }

            var nodeIdAsString = "/1.1/-2/3/4/5/";

            using (var context = new TestContext(ContextUtil.GetOptions()))
            {
                var entities = new List<Category> {
                    new Category
                    {
                        Name = "Deep Element",
                        HierarchyDescription = HierarchyId.Parse(nodeIdAsString)
                    }
            };
                context.BulkInsertOrUpdate(entities);
            }

            using (var context = new TestContext(ContextUtil.GetOptions()))
            {
                var category = context.Categories.Single();
                Assert.Equal(nodeIdAsString, category.HierarchyDescription.ToString());
            }

        }

        [Theory]
        [InlineData(DbServer.SQLServer)]
        [InlineData(DbServer.PostgreSQL)]
        private void DestinationAndSourceTableNameTest(DbServer dbServer)
        {
            ContextUtil.DbServer = dbServer;
            using var context = new TestContext(ContextUtil.GetOptions());

            context.Truncate<Entry>();
            context.Truncate<EntryPrep>();
            context.Truncate<EntryArchive>();

            var entities = new List<Entry>();
            for (int i = 1; i <= 10; i++)
            {
                var entity = new Entry
                {
                    Name = "Name " + i,
                };
                entities.Add(entity);
            }
            // [DEST]
            context.BulkInsert(entities, b => b.CustomDestinationTableName = nameof(EntryArchive)); // Insert into table 'EntryArchive'
            Assert.Equal(10, context.EntryArchives.Count());

            // [SOURCE] (With CustomSourceTableName list not used so can be empty)
            context.BulkInsert(new List<Entry>(), b => b.CustomSourceTableName = nameof(EntryArchive)); // InsertOrMERGE from table 'EntryArchive' into table 'Entry'
            Assert.Equal(10, context.Entries.Count());

            var entities2 = new List<EntryPrep>();
            for (int i = 1; i <= 20; i++)
            {
                var entity = new EntryPrep
                {
                    NameInfo = "Name Info " + i,
                };
                entities2.Add(entity);
            }
            context.EntryPreps.AddRange(entities2);
            context.SaveChanges();

            var mappings = new Dictionary<string, string>
            {
                { nameof(EntryPrep.EntryPrepId), nameof(Entry.EntryId) }, // here used 'nameof(Prop)' since Columns have the same name as Props
                { nameof(EntryPrep.NameInfo), nameof(Entry.Name) }       // if columns they were different name then they would be set with string names, eg. "EntryPrepareId"
            };
            var bulkConfig = new BulkConfig {
                CustomSourceTableName = nameof(EntryPrep),
                CustomSourceDestinationMappingColumns = mappings,
                //UpdateByProperties = new List<string> { "Name" } // with this all are insert since names are different
            };
            // [SOURCE] 
            context.BulkInsertOrUpdate(new List<Entry>(), bulkConfig); // InsertOrMERGE from table 'EntryPrep' into table 'Entry'
            Assert.Equal(20, context.Entries.Count());
        }
            
        [Fact]
        private void TablePerTypeInsertTest()
        {
            ContextUtil.DbServer = DbServer.SQLServer;
            using var context = new TestContext(ContextUtil.GetOptions());

            context.LogPersonReports.Add(new LogPersonReport { }); // used for initial add so that after RESEED it starts from 1, not 0
            context.SaveChanges();
            context.Truncate<LogPersonReport>();
            context.Database.ExecuteSqlRaw($"DELETE FROM {nameof(Log)}");
            context.Database.ExecuteSqlRaw($"DBCC CHECKIDENT('{nameof(Log)}', RESEED, 0);");

            int nextLogId = GetLastRowId(context, tableName: nameof(Log));
            int numberOfNewToInsert = 1000;

            var entities = new List<LogPersonReport>();
            for (int i = 1; i <= numberOfNewToInsert; i++)
            {
                nextLogId++; // OPTION 1.
                var entity = new LogPersonReport
                {
                    LogId = nextLogId, // OPTION 1.
                    PersonId = (i % 22),
                    RegBy = 15,
                    CreatedDate = DateTime.Now,

                    ReportId = (i % 22) * 10,
                    LogPersonReportTypeId = 4,
                };
                entities.Add(entity);
            }

            var bulkConfigBase = new BulkConfig
            {
                SqlBulkCopyOptions = Microsoft.Data.SqlClient.SqlBulkCopyOptions.KeepIdentity, // OPTION 1. - to ensure insert order is kept the same since SqlBulkCopy does not guarantee it.
                PropertiesToInclude = new List<string>
                    {
                        nameof(LogPersonReport.LogId),
                        nameof(LogPersonReport.PersonId),
                        nameof(LogPersonReport.RegBy),
                        nameof(LogPersonReport.CreatedDate)
                    }
            };
            var bulkConfig = new BulkConfig
            {
                PropertiesToInclude = new List<string> {
                        nameof(LogPersonReport.LogId),
                        nameof(LogPersonReport.ReportId),
                        nameof(LogPersonReport.LogPersonReportTypeId)
                    }
            };
            context.BulkInsert(entities, bulkConfigBase, type: typeof(Log)); // to base 'Log' table

            //foreach(var entity in entities) { // OPTION 2. Could be set here if Id of base table Log was set by Db (when Op.2. used 'Option 1.' have to be commented out)
            //    entity.LogId = ++nextLogId;
            //}

            context.BulkInsert(entities, bulkConfig); // to 'LogPersonReport' table

            Assert.Equal(nextLogId, context.LogPersonReports.OrderByDescending(a => a.LogId).FirstOrDefault()?.LogId);
        }

        [Fact]
        private void TableWithSpecialRowVersion()
        {
            ContextUtil.DbServer = DbServer.SQLServer;
            using var context = new TestContext(ContextUtil.GetOptions());
            context.AtypicalRowVersionEntities.BatchDelete();
            context.AtypicalRowVersionConverterEntities.BatchDelete();

            var bulk = new List<AtypicalRowVersionEntity>();
            for (var i = 0; i < 100; i++)
                bulk.Add(new AtypicalRowVersionEntity { Id = Guid.NewGuid(), Name = $"Row {i}", RowVersion = i, SyncDevice = "Test" });

            //Assert.Throws<InvalidOperationException>(() => context.BulkInsertOrUpdate(bulk)); // commented since when running in Debug mode it pauses on Exception
            context.BulkInsertOrUpdate(bulk, new BulkConfig { IgnoreRowVersion = true });
            Assert.Equal(bulk.Count, context.AtypicalRowVersionEntities.Count());

            var bulk2 = new List<AtypicalRowVersionConverterEntity>();
            for (var i = 0; i < 100; i++)
                bulk2.Add(new AtypicalRowVersionConverterEntity { Id = Guid.NewGuid(), Name = $"Row {i}" });
            context.BulkInsertOrUpdate(bulk2);
            Assert.Equal(bulk2.Count, context.AtypicalRowVersionConverterEntities.Count());
        }

        private static int GetLastRowId(DbContext context, string tableName)
        {
            var sqlConnection = context.Database.GetDbConnection();
            sqlConnection.Open();
            using var command = sqlConnection.CreateCommand();
            command.CommandText = $"SELECT IDENT_CURRENT('{tableName}')";
            int lastRowIdScalar = Convert.ToInt32(command.ExecuteScalar());
            return lastRowIdScalar;
        }

        [Fact]
        private void CustomPrecisionDateTimeTest()
        {
            ContextUtil.DbServer = DbServer.SQLServer;
            using var context = new TestContext(ContextUtil.GetOptions());

            context.BulkDelete(context.Events.ToList());

            var entities = new List<Event>();
            for (int i = 1; i <= 10; i++)
            {
                var entity = new Event
                {
                    Name = "Event " + i,
                    TimeCreated = DateTime.Now
                };
                var testTime = new DateTime(2020, 1, 1, 12, 45, 20, 324);
                if (i == 1)
                {
                    entity.TimeCreated = testTime.AddTicks(6387); // Ticks will be 3256387 when rounded to 3 digits: 326 ms
                }
                if (i == 2)
                {
                    entity.TimeCreated = testTime.AddTicks(5000); // Ticks will be 3255000 when rounded to 3 digits: 326 ms (middle .5zeros goes to Upper)
                }

                var fullDateTimeFormat = "yyyy-MM-dd HH:mm:ss.fffffff";
                entity.Description = entity.TimeCreated.ToString(fullDateTimeFormat);

                entities.Add(entity);
            }

            bool useBulk = true;
            if (useBulk)
            {
                context.BulkInsert(entities, b => b.DateTime2PrecisionForceRound = false);
            }
            else
            {
                context.AddRange(entities);
                context.SaveChanges();
            }

            // TEST
            Assert.Equal(3240000, context.Events.SingleOrDefault(a => a.Name == "Event 1")?.TimeCreated.Ticks % 10000000);
            Assert.Equal(3240000, context.Events.SingleOrDefault(a => a.Name == "Event 2")?.TimeCreated.Ticks % 10000000);
        }

        [Fact]
        private void ByteArrayPKBulkReadTest()
        {
            ContextUtil.DbServer = DbServer.SQLite;
            using var context = new TestContext(ContextUtil.GetOptions());

            var list = context.Archives.ToList();
            if (list.Count > 0)
            {
                context.Archives.RemoveRange(list);
                context.SaveChanges();
            }

            var byte1 = new byte[] { 0x10, 0x10 };
            var byte2 = new byte[] { 0x20, 0x20 };
            var byte3 = new byte[] { 0x30, 0x30 };
            context.Archives.AddRange(
                new Archive { ArchiveId = byte1, Description = "Desc1" },
                new Archive { ArchiveId = byte2, Description = "Desc2" },
                new Archive { ArchiveId = byte3, Description = "Desc3" }
            );
            context.SaveChanges();

            var entities = new List<Archive>
            {
                new Archive { ArchiveId = byte1 },
                new Archive { ArchiveId = byte2 }
            };
            context.BulkRead(entities);

            Assert.Equal("Desc1", entities[0].Description);
            Assert.Equal("Desc2", entities[1].Description);
        }
        
        [Theory]
        [InlineData(DbServer.SQLServer)]
        [InlineData(DbServer.SQLite)]
        private void PrivateKeyTest(DbServer dbServer)
        {
            ContextUtil.DbServer = dbServer;
            using (var context = new TestContext(ContextUtil.GetOptions()))
            {
                context.BulkDelete(context.PrivateKeys.ToList());
            }

            using (var context = new TestContext(ContextUtil.GetOptions()))
            {
                var entities = new List<PrivateKey> {
                    new()
                    {
                        Name = "foo"
                    }
                };
                context.BulkInsertOrUpdate(entities);
            }

            using (var context = new TestContext(ContextUtil.GetOptions()))
            {
                var defaultValueTest = context.PrivateKeys.Single();
                Assert.Equal("foo", defaultValueTest.Name);
            }
        }
    }
}<|MERGE_RESOLUTION|>--- conflicted
+++ resolved
@@ -67,19 +67,14 @@
             var countDb = context.Storages.Count();
             var countEntities = entities.Count;
 
-<<<<<<< HEAD
             // TEST
             Assert.Equal(countDb, countEntities);
         }
 
-        [Fact]
-        private void RunDefaultPKInsertWithGraph()
-=======
     [Fact]
     private void RunDefaultPKInsertWithGraph()
     {
         using (var context = new TestContext(ContextUtil.GetOptions()))
->>>>>>> 28e41df2
         {
             using (var context = new TestContext(ContextUtil.GetOptions()))
             {
