--- conflicted
+++ resolved
@@ -1,153 +1,111 @@
-using System;
-using System.Collections.Generic;
-using System.Linq;
-using Microsoft.EntityFrameworkCore;
-using System.Data;
-using Microsoft.Data.SqlClient;
-<<<<<<< HEAD
-using Microsoft.EntityFrameworkCore;
-using Xunit;
-
-namespace EFCore.BulkExtensions.Tests
-{
-    public class EFCoreBatchTest
-    {
-        protected int EntitiesNumber => 1000;
-
-        [Theory]
-        [InlineData(DbServer.SqlServer)]
-        [InlineData(DbServer.Sqlite)]
-        public void BatchTest(DbServer databaseType)
-        {
-            ContextUtil.DbServer = databaseType;
-
-            RunDeleteAll(databaseType);
-            RunInsert();
+using EFCore.BulkExtensions.SqlAdapters;
+using Microsoft.Data.SqlClient;
+using Microsoft.EntityFrameworkCore;
+using System;
+using System.Collections.Generic;
+using System.Data;
+using System.Linq;
+using Xunit;
+
+namespace EFCore.BulkExtensions.Tests
+{
+    public class EFCoreBatchTest
+    {
+        protected int EntitiesNumber => 1000;
+
+        [Theory]
+        [InlineData(DbServer.SqlServer)]
+        [InlineData(DbServer.Sqlite)]
+        public void BatchTest(DbServer databaseType)
+        {
+            ContextUtil.DbServer = databaseType;
+
+            RunDeleteAll(databaseType);
+            RunInsert();
             RunBatchUpdate();
-            RunBatchUpdate_UsingNavigationPropertiesThatTranslateToAnInnerQuery();
-            int deletedEntities = RunTopBatchDelete();
-            RunBatchDelete();
-            RunBatchDelete2();
-            RunContainsBatchDelete();
-            RunContainsBatchDelete2();
-            RunContainsBatchDelete3();
-            RunAnyBatchDelete();
-
-            using (var context = new TestContext(ContextUtil.GetOptions()))
-            {
-                var firstItem = context.Items.ToList().FirstOrDefault();
-                var lastItem = context.Items.ToList().LastOrDefault();
-                Assert.Equal(1, deletedEntities);
-                Assert.Equal(500, lastItem.ItemId);
-                Assert.Equal("Updated", lastItem.Description);
-                Assert.Equal(1.5m, lastItem.Price);
-                Assert.StartsWith("name ", lastItem.Name);
-                Assert.EndsWith(" Concatenated", lastItem.Name);
-                Assert.EndsWith(" TOP(1)", firstItem.Name);
-=======
-using Xunit;
-using EFCore.BulkExtensions.SqlAdapters;
-
-namespace EFCore.BulkExtensions.Tests
-{
-    public class EFCoreBatchTest
-    {
-        protected int EntitiesNumber => 1000;
-
-        [Theory]
-        [InlineData(DbServer.SqlServer)]
-        [InlineData(DbServer.Sqlite)]
-        public void BatchTest(DbServer databaseType)
-        {
-            ContextUtil.DbServer = databaseType;
-
-            RunDeleteAll(databaseType);
-            RunInsert();
-            RunBatchUpdate();
-            int deletedEntities = RunTopBatchDelete();
-            RunBatchDelete();
-            RunBatchDelete2();
-            RunContainsBatchDelete();
-            RunContainsBatchDelete2();
-            RunContainsBatchDelete3();
-            RunAnyBatchDelete();
-
-            using (var context = new TestContext(ContextUtil.GetOptions()))
-            {
-                var firstItem = context.Items.ToList().FirstOrDefault();
-                var lastItem = context.Items.ToList().LastOrDefault();
-                Assert.Equal(1, deletedEntities);
-                Assert.Equal(500, lastItem.ItemId);
-                Assert.Equal("Updated", lastItem.Description);
-                Assert.Equal(1.5m, lastItem.Price);
-                Assert.StartsWith("name ", lastItem.Name);
-                Assert.EndsWith(" Concatenated", lastItem.Name);
-                Assert.EndsWith(" TOP(1)", firstItem.Name);
->>>>>>> a16185f7
-            }
-
-            if (databaseType == DbServer.SqlServer)
-            {
-                RunUdttBatch();
-            }
-        }
-
-        // BATCH for Sqlite does Not work since switching to 3.0.0
-        // Method ToParametrizedSql with Sqlite throws Exception on line:
-        //   var enumerator = query.Provider.Execute<IEnumerable>(query.Expression).GetEnumerator();
-        // Message:
-        //   System.InvalidOperationException : The LINQ expression 'DbSet<Item>.Where(i => i.ItemId <= 500 && i.Price >= __price_0)' could not be translated.
-        //   Either rewrite the query in a form that can be translated, or switch to client evaluation explicitly by inserting a call to either AsEnumerable(), AsAsyncEnumerable(), ToList(), or ToListAsync().
-        //   See https://go.microsoft.com/fwlink/?linkid=2101038 for more information.
-        //   QueryableMethodTranslatingExpressionVisitor.<VisitMethodCall>g__CheckTranslated|8_0(ShapedQueryExpression translated, <>c__DisplayClass8_0& )
-
-        internal void RunDeleteAll(DbServer databaseType)
-        {
-            using (var context = new TestContext(ContextUtil.GetOptions()))
-            {
-                context.Items.Add(new Item { }); // used for initial add so that after RESEED it starts from 1, not 0
-                context.SaveChanges();
-
-                context.Items.BatchDelete();
-                context.BulkDelete(context.Items.ToList());
-
-                if (databaseType == DbServer.SqlServer)
-                {
-                    context.Database.ExecuteSqlRaw("DBCC CHECKIDENT('[dbo].[Item]', RESEED, 0);");
-                }
-                if (databaseType == DbServer.Sqlite)
-                {
-                    context.Database.ExecuteSqlRaw("DELETE FROM sqlite_sequence WHERE name = 'Item';");
-                }
-            }
-        }
-
-        private void RunBatchUpdate()
-        {
-            using (var context = new TestContext(ContextUtil.GetOptions()))
-            {
-                //var updateColumns = new List<string> { nameof(Item.Quantity) }; // Adding explicitly PropertyName for update to its default value
-
-                decimal price = 0;
-                var query = context.Items.Where(a => a.ItemId <= 500 && a.Price >= price);
-
-                query.BatchUpdate(new Item { Description = "Updated", Price = 1.5m }/*, updateColumns*/);
-
-                var incrementStep = 100;
-                var suffix = " Concatenated";
-                query.BatchUpdate(a => new Item { Name = a.Name + suffix, Quantity = a.Quantity + incrementStep }); // example of BatchUpdate Increment/Decrement value in variable
-                                                                                                                    //query.BatchUpdate(a => new Item { Quantity = a.Quantity + 100 }); // example direct value without variable
-
-<<<<<<< HEAD
-                query.Take(1).BatchUpdate(a => new Item { Name = a.Name + " TOP(1)", Quantity = a.Quantity + incrementStep }); // example of BatchUpdate with TOP(1)
-            }
+            RunBatchUpdate_UsingNavigationPropertiesThatTranslateToAnInnerQuery();
+            int deletedEntities = RunTopBatchDelete();
+            RunBatchDelete();
+            RunBatchDelete2();
+            RunContainsBatchDelete();
+            RunContainsBatchDelete2();
+            RunContainsBatchDelete3();
+            RunAnyBatchDelete();
+
+            using (var context = new TestContext(ContextUtil.GetOptions()))
+            {
+                var firstItem = context.Items.ToList().FirstOrDefault();
+                var lastItem = context.Items.ToList().LastOrDefault();
+                Assert.Equal(1, deletedEntities);
+                Assert.Equal(500, lastItem.ItemId);
+                Assert.Equal("Updated", lastItem.Description);
+                Assert.Equal(1.5m, lastItem.Price);
+                Assert.StartsWith("name ", lastItem.Name);
+                Assert.EndsWith(" Concatenated", lastItem.Name);
+                Assert.EndsWith(" TOP(1)", firstItem.Name);
+            }
+
+            if (databaseType == DbServer.SqlServer)
+            {
+                RunUdttBatch();
+            }
+        }
+
+        // BATCH for Sqlite does Not work since switching to 3.0.0
+        // Method ToParametrizedSql with Sqlite throws Exception on line:
+        //   var enumerator = query.Provider.Execute<IEnumerable>(query.Expression).GetEnumerator();
+        // Message:
+        //   System.InvalidOperationException : The LINQ expression 'DbSet<Item>.Where(i => i.ItemId <= 500 && i.Price >= __price_0)' could not be translated.
+        //   Either rewrite the query in a form that can be translated, or switch to client evaluation explicitly by inserting a call to either AsEnumerable(), AsAsyncEnumerable(), ToList(), or ToListAsync().
+        //   See https://go.microsoft.com/fwlink/?linkid=2101038 for more information.
+        //   QueryableMethodTranslatingExpressionVisitor.<VisitMethodCall>g__CheckTranslated|8_0(ShapedQueryExpression translated, <>c__DisplayClass8_0& )
+
+        internal void RunDeleteAll(DbServer databaseType)
+        {
+            using (var context = new TestContext(ContextUtil.GetOptions()))
+            {
+                context.Items.Add(new Item { }); // used for initial add so that after RESEED it starts from 1, not 0
+                context.SaveChanges();
+
+                context.Items.BatchDelete();
+                context.BulkDelete(context.Items.ToList());
+
+                if (databaseType == DbServer.SqlServer)
+                {
+                    context.Database.ExecuteSqlRaw("DBCC CHECKIDENT('[dbo].[Item]', RESEED, 0);");
+                }
+                if (databaseType == DbServer.Sqlite)
+                {
+                    context.Database.ExecuteSqlRaw("DELETE FROM sqlite_sequence WHERE name = 'Item';");
+                }
+            }
+        }
+
+        private void RunBatchUpdate()
+        {
+            using (var context = new TestContext(ContextUtil.GetOptions()))
+            {
+                //var updateColumns = new List<string> { nameof(Item.Quantity) }; // Adding explicitly PropertyName for update to its default value
+
+                decimal price = 0;
+                var query = context.Items.Where(a => a.ItemId <= 500 && a.Price >= price);
+
+                query.BatchUpdate(new Item { Description = "Updated", Price = 1.5m }/*, updateColumns*/);
+
+                var incrementStep = 100;
+                var suffix = " Concatenated";
+                query.BatchUpdate(a => new Item { Name = a.Name + suffix, Quantity = a.Quantity + incrementStep }); // example of BatchUpdate Increment/Decrement value in variable
+                                                                                                                    //query.BatchUpdate(a => new Item { Quantity = a.Quantity + 100 }); // example direct value without variable
+
+                query.Take(1).BatchUpdate(a => new Item { Name = a.Name + " TOP(1)", Quantity = a.Quantity + incrementStep }); // example of BatchUpdate with TOP(1)
+            }
         }
 
         private void RunBatchUpdate_UsingNavigationPropertiesThatTranslateToAnInnerQuery()
         {
             var testDbCommandInterceptor = new TestDbCommandInterceptor();
 
-            using (var context = new TestContext(ContextUtil.GetOptions(testDbCommandInterceptor)))
+            using (var context = new TestContext(ContextUtil.GetOptions(testDbCommandInterceptor)))
             {
                 context.Parents.Where(parent => parent.ParentId < 5 && !string.IsNullOrEmpty(parent.Details.Notes))
                     .BatchUpdate(parent => new Parent { Description = parent.Details.Notes ?? "Fallback" });
@@ -155,11 +113,11 @@
                 var actualSqlExecuted = testDbCommandInterceptor.ExecutedNonQueryCommands?.LastOrDefault();
                 var expectedSql =
 @"UPDATE p SET  [p].[Description] = (
-    SELECT COALESCE([p1].[Notes], N'Fallback')
-    FROM [ParentDetail] AS [p1]
-    WHERE [p1].[ParentId] = [p].[ParentId]) 
-FROM [Parent] AS [p]
-LEFT JOIN [ParentDetail] AS [p0] ON [p].[ParentId] = [p0].[ParentId]
+    SELECT COALESCE([p1].[Notes], N'Fallback')
+    FROM [ParentDetail] AS [p1]
+    WHERE [p1].[ParentId] = [p].[ParentId]) 
+FROM [Parent] AS [p]
+LEFT JOIN [ParentDetail] AS [p0] ON [p].[ParentId] = [p0].[ParentId]
 WHERE ([p].[ParentId] < 5) AND ([p0].[Notes] IS NOT NULL AND (([p0].[Notes] <> N'') OR [p0].[Notes] IS NULL))";
 
                 Assert.Equal(expectedSql.Replace("\r\n", "\n"), actualSqlExecuted.Replace("\r\n", "\n"));
@@ -169,11 +127,11 @@
 
                 actualSqlExecuted = testDbCommandInterceptor.ExecutedNonQueryCommands?.LastOrDefault();
                 expectedSql =
-@"UPDATE p SET  [p].[Value] = (
-    SELECT SUM([c].[Value])
-    FROM [Child] AS [c]
-    WHERE ([p].[ParentId] = [c].[ParentId]) AND ([c].[IsEnabled] = CAST(1 AS bit))) 
-FROM [Parent] AS [p]
+@"UPDATE p SET  [p].[Value] = (
+    SELECT SUM([c].[Value])
+    FROM [Child] AS [c]
+    WHERE ([p].[ParentId] = [c].[ParentId]) AND ([c].[IsEnabled] = CAST(1 AS bit))) 
+FROM [Parent] AS [p]
 WHERE [p].[ParentId] = 1";
 
                 Assert.Equal(expectedSql.Replace("\r\n", "\n"), actualSqlExecuted.Replace("\r\n", "\n"));
@@ -188,270 +146,178 @@
 
                 actualSqlExecuted = testDbCommandInterceptor.ExecutedNonQueryCommands?.LastOrDefault();
                 expectedSql =
-@"UPDATE p SET  [p].[Description] = (CONVERT(VARCHAR(100), (
-    SELECT SUM([c].[Value])
-    FROM [Child] AS [c]
-    WHERE ([p].[ParentId] = [c].[ParentId]) AND (([c].[IsEnabled] = CAST(1 AS bit)) AND ([c].[Value] = @__p_0))))) , [p].[Value] = @param_1 
-FROM [Parent] AS [p]
+@"UPDATE p SET  [p].[Description] = (CONVERT(VARCHAR(100), (
+    SELECT SUM([c].[Value])
+    FROM [Child] AS [c]
+    WHERE ([p].[ParentId] = [c].[ParentId]) AND (([c].[IsEnabled] = CAST(1 AS bit)) AND ([c].[Value] = @__p_0))))) , [p].[Value] = @param_1 
+FROM [Parent] AS [p]
 WHERE [p].[ParentId] = 1";
 
-                Assert.Equal(expectedSql.Replace("\r\n", "\n"), actualSqlExecuted.Replace("\r\n", "\n"));
+                Assert.Equal(expectedSql.Replace("\r\n", "\n"), actualSqlExecuted.Replace("\r\n", "\n"));
             }
-        }
-
-        private void RunInsert()
-        {
-            using (var context = new TestContext(ContextUtil.GetOptions()))
-            {
-                var entities = new List<Item>();
-                for (int i = 1; i <= EntitiesNumber; i++)
-                {
-                    var entity = new Item
-                    {
-                        Name = "name " + Guid.NewGuid().ToString().Substring(0, 3),
-                        Description = "info",
-                        Quantity = i % 10,
-                        Price = i / (i % 5 + 1),
-                        TimeUpdated = DateTime.Now,
-                        ItemHistories = new List<ItemHistory>()
-                    };
-                    entities.Add(entity);
-                }
-
-                context.Items.AddRange(entities); // does not guarantee insert order for SqlServer
-                context.SaveChanges();
-            }
-        }
-
-        private int RunTopBatchDelete()
-        {
-            using (var context = new TestContext(ContextUtil.GetOptions()))
-            {
-                return context.Items.Where(a => a.ItemId > 500).Take(1).BatchDelete();
-            }
-        }
-
-        private void RunBatchDelete()
-        {
-            using (var context = new TestContext(ContextUtil.GetOptions()))
-            {
-                context.Items.Where(a => a.ItemId > 500).BatchDelete();
-            }
-        }
-
-        private void RunBatchDelete2()
-        {
-            using (var context = new TestContext(ContextUtil.GetOptions()))
-            {
-                var nameToDelete = "N4";
-                context.Items.Where(a => a.Name == nameToDelete).BatchDelete();
-            }
-        }
-
-        private void RunContainsBatchDelete()
-        {
-            var descriptionsToDelete = new List<string> { "info" };
-            using (var context = new TestContext(ContextUtil.GetOptions()))
-            {
-                context.Items.Where(a => descriptionsToDelete.Contains(a.Description)).BatchDelete();
-            }
-        }
-
-        private void RunContainsBatchDelete2()
-        {
-            var descriptionsToDelete = new List<string> { "info" };
-            var nameToDelete = "N4";
-            using (var context = new TestContext(ContextUtil.GetOptions()))
-            {
-                context.Items.Where(a => descriptionsToDelete.Contains(a.Description) || a.Name == nameToDelete).BatchDelete();
-            }
-        }
-
-        private void RunContainsBatchDelete3()
-        {
-            var descriptionsToDelete = new List<string>();
-            using (var context = new TestContext(ContextUtil.GetOptions()))
-            {
-                context.Items.Where(a => descriptionsToDelete.Contains(a.Description)).BatchDelete();
-            }
-        }
-
-        private void RunAnyBatchDelete()
-        {
-            var descriptionsToDelete = new List<string> { "info" };
-            using (var context = new TestContext(ContextUtil.GetOptions()))
-            {
-                context.Items.Where(a => descriptionsToDelete.Any(toDelete => toDelete == a.Description)).BatchDelete();
-            }
-        }
-
-=======
-                query.Take(1).BatchUpdate(a => new Item { Name = a.Name + " TOP(1)", Quantity = a.Quantity + incrementStep }); // example of BatchUpdate with TOP(1)
-            }
-        }
-
-        private void RunInsert()
-        {
-            using (var context = new TestContext(ContextUtil.GetOptions()))
-            {
-                var entities = new List<Item>();
-                for (int i = 1; i <= EntitiesNumber; i++)
-                {
-                    var entity = new Item
-                    {
-                        Name = "name " + Guid.NewGuid().ToString().Substring(0, 3),
-                        Description = "info",
-                        Quantity = i % 10,
-                        Price = i / (i % 5 + 1),
-                        TimeUpdated = DateTime.Now,
-                        ItemHistories = new List<ItemHistory>()
-                    };
-                    entities.Add(entity);
-                }
-
-                context.Items.AddRange(entities); // does not guarantee insert order for SqlServer
-                context.SaveChanges();
-            }
-        }
-
-        private int RunTopBatchDelete()
-        {
-            using (var context = new TestContext(ContextUtil.GetOptions()))
-            {
-                return context.Items.Where(a => a.ItemId > 500).Take(1).BatchDelete();
-            }
-        }
-
-        private void RunBatchDelete()
-        {
-            using (var context = new TestContext(ContextUtil.GetOptions()))
-            {
-                context.Items.Where(a => a.ItemId > 500).BatchDelete();
-            }
-        }
-
-        private void RunBatchDelete2()
-        {
-            using (var context = new TestContext(ContextUtil.GetOptions()))
-            {
-                var nameToDelete = "N4";
-                context.Items.Where(a => a.Name == nameToDelete).BatchDelete();
-            }
-        }
-
-        private void RunContainsBatchDelete()
-        {
-            var descriptionsToDelete = new List<string> { "info" };
-            using (var context = new TestContext(ContextUtil.GetOptions()))
-            {
-                context.Items.Where(a => descriptionsToDelete.Contains(a.Description)).BatchDelete();
-            }
-        }
-
-        private void RunContainsBatchDelete2()
-        {
-            var descriptionsToDelete = new List<string> { "info" };
-            var nameToDelete = "N4";
-            using (var context = new TestContext(ContextUtil.GetOptions()))
-            {
-                context.Items.Where(a => descriptionsToDelete.Contains(a.Description) || a.Name == nameToDelete).BatchDelete();
-            }
-        }
-
-        private void RunContainsBatchDelete3()
-        {
-            var descriptionsToDelete = new List<string>();
-            using (var context = new TestContext(ContextUtil.GetOptions()))
-            {
-                context.Items.Where(a => descriptionsToDelete.Contains(a.Description)).BatchDelete();
-            }
-        }
-
-        private void RunAnyBatchDelete()
-        {
-            var descriptionsToDelete = new List<string> { "info" };
-            using (var context = new TestContext(ContextUtil.GetOptions()))
-            {
-                context.Items.Where(a => descriptionsToDelete.Any(toDelete => toDelete == a.Description)).BatchDelete();
-            }
-        }
-
->>>>>>> a16185f7
-        private void RunUdttBatch()
-        {
-            var userRoles = (
-                from userId in Enumerable.Range(1, 5)
-                from roleId in Enumerable.Range(1, 5)
-                select new UserRole { UserId = userId, RoleId = roleId, }
-                )
-                .ToList();
-            var random = new Random();
-            var keysToUpdate = userRoles
-                .Where(x => random.Next() % 2 == 1)
-                .Select(x => new UdttIntInt { C1 = x.UserId, C2 = x.RoleId, })
-                .ToList();
-            var keysToDelete = userRoles
-                .Where(x => !keysToUpdate.Where(y => y.C1 == x.UserId && y.C2 == x.RoleId).Any())
-                .Select(x => new UdttIntInt { C1 = x.UserId, C2 = x.RoleId, })
-                .ToList();
-
-            using (var context = new TestContext(ContextUtil.GetOptions()))
-            {
-                context.UserRoles.BatchDelete();
-
-                context.UserRoles.AddRange(userRoles);
-                context.SaveChanges();
-            }
-
-            // read with User Defined Table Type parameter
-            using (var context = new TestContext(ContextUtil.GetOptions()))
-            {
-                var keysToUpdateQueryable = GetQueryableUdtt(context, keysToUpdate);
-                var userRolesToUpdate = context.UserRoles
-                    .Where(x => keysToUpdateQueryable.Where(y => y.C1 == x.UserId && y.C2 == x.RoleId).Any())
-                    .ToList();
-
-                var keysToDeleteQueryable = GetQueryableUdtt(context, keysToDelete);
-                var userRolesToDelete = context.UserRoles
-                    .Where(x => keysToDeleteQueryable.Where(y => y.C1 == x.UserId && y.C2 == x.RoleId).Any())
-                    .ToList();
-
-                Assert.Equal(keysToUpdate.Count, userRolesToUpdate.Count);
-                Assert.Equal(keysToDelete.Count, userRolesToDelete.Count);
-            }
-
-            // batch update and batch delete with User Defined Table Type parameter
-            using (var context = new TestContext(ContextUtil.GetOptions()))
-            {
-                var keysToUpdateQueryable = GetQueryableUdtt(context, keysToUpdate);
-                var keysToDeleteQueryable = GetQueryableUdtt(context, keysToDelete);
-                var userRolesToUpdate = context.UserRoles.Where(x => keysToUpdateQueryable.Where(y => y.C1 == x.UserId && y.C2 == x.RoleId).Any());
-                var userRolesToDelete = context.UserRoles.Where(x => keysToDeleteQueryable.Where(y => y.C1 == x.UserId && y.C2 == x.RoleId).Any());
-
-                // System.ArgumentException : No mapping exists from object type System.Object[] to a known managed provider native type.
-                userRolesToUpdate.BatchUpdate(x => new UserRole { Description = "updated", });
-                userRolesToDelete.BatchDelete();
-            }
-
-            using (var context = new TestContext(ContextUtil.GetOptions()))
-            {
-                Assert.Equal(keysToUpdate.Count, context.UserRoles.Count());
-                Assert.True(!context.UserRoles.Where(x => x.Description == null || x.Description != "updated").Any());
-            }
-        }
-
-        private IQueryable<UdttIntInt> GetQueryableUdtt(TestContext context, IReadOnlyList<UdttIntInt> list)
-        {
-            var parameterName = $"@p_{Guid.NewGuid():n}";
-            var dt = new DataTable();
-            dt.Columns.Add(nameof(UdttIntInt.C1), typeof(int));
-            dt.Columns.Add(nameof(UdttIntInt.C2), typeof(int));
-            foreach (var item in list)
-            {
-                dt.Rows.Add(item.C1, item.C2);
-            }
-            var parameter = new SqlParameter(parameterName, dt) { SqlDbType = SqlDbType.Structured, TypeName = "dbo.UdttIntInt", };
-            return context.Set<UdttIntInt>().FromSqlRaw($@"select * from {parameterName}", parameter);
-        }
-    }
-}+        }
+
+        private void RunInsert()
+        {
+            using (var context = new TestContext(ContextUtil.GetOptions()))
+            {
+                var entities = new List<Item>();
+                for (int i = 1; i <= EntitiesNumber; i++)
+                {
+                    var entity = new Item
+                    {
+                        Name = "name " + Guid.NewGuid().ToString().Substring(0, 3),
+                        Description = "info",
+                        Quantity = i % 10,
+                        Price = i / (i % 5 + 1),
+                        TimeUpdated = DateTime.Now,
+                        ItemHistories = new List<ItemHistory>()
+                    };
+                    entities.Add(entity);
+                }
+
+                context.Items.AddRange(entities); // does not guarantee insert order for SqlServer
+                context.SaveChanges();
+            }
+        }
+
+        private int RunTopBatchDelete()
+        {
+            using (var context = new TestContext(ContextUtil.GetOptions()))
+            {
+                return context.Items.Where(a => a.ItemId > 500).Take(1).BatchDelete();
+            }
+        }
+
+        private void RunBatchDelete()
+        {
+            using (var context = new TestContext(ContextUtil.GetOptions()))
+            {
+                context.Items.Where(a => a.ItemId > 500).BatchDelete();
+            }
+        }
+
+        private void RunBatchDelete2()
+        {
+            using (var context = new TestContext(ContextUtil.GetOptions()))
+            {
+                var nameToDelete = "N4";
+                context.Items.Where(a => a.Name == nameToDelete).BatchDelete();
+            }
+        }
+
+        private void RunContainsBatchDelete()
+        {
+            var descriptionsToDelete = new List<string> { "info" };
+            using (var context = new TestContext(ContextUtil.GetOptions()))
+            {
+                context.Items.Where(a => descriptionsToDelete.Contains(a.Description)).BatchDelete();
+            }
+        }
+
+        private void RunContainsBatchDelete2()
+        {
+            var descriptionsToDelete = new List<string> { "info" };
+            var nameToDelete = "N4";
+            using (var context = new TestContext(ContextUtil.GetOptions()))
+            {
+                context.Items.Where(a => descriptionsToDelete.Contains(a.Description) || a.Name == nameToDelete).BatchDelete();
+            }
+        }
+
+        private void RunContainsBatchDelete3()
+        {
+            var descriptionsToDelete = new List<string>();
+            using (var context = new TestContext(ContextUtil.GetOptions()))
+            {
+                context.Items.Where(a => descriptionsToDelete.Contains(a.Description)).BatchDelete();
+            }
+        }
+
+        private void RunAnyBatchDelete()
+        {
+            var descriptionsToDelete = new List<string> { "info" };
+            using (var context = new TestContext(ContextUtil.GetOptions()))
+            {
+                context.Items.Where(a => descriptionsToDelete.Any(toDelete => toDelete == a.Description)).BatchDelete();
+            }
+        }
+
+        private void RunUdttBatch()
+        {
+            var userRoles = (
+                from userId in Enumerable.Range(1, 5)
+                from roleId in Enumerable.Range(1, 5)
+                select new UserRole { UserId = userId, RoleId = roleId, }
+                )
+                .ToList();
+            var random = new Random();
+            var keysToUpdate = userRoles
+                .Where(x => random.Next() % 2 == 1)
+                .Select(x => new UdttIntInt { C1 = x.UserId, C2 = x.RoleId, })
+                .ToList();
+            var keysToDelete = userRoles
+                .Where(x => !keysToUpdate.Where(y => y.C1 == x.UserId && y.C2 == x.RoleId).Any())
+                .Select(x => new UdttIntInt { C1 = x.UserId, C2 = x.RoleId, })
+                .ToList();
+
+            using (var context = new TestContext(ContextUtil.GetOptions()))
+            {
+                context.UserRoles.BatchDelete();
+
+                context.UserRoles.AddRange(userRoles);
+                context.SaveChanges();
+            }
+
+            // read with User Defined Table Type parameter
+            using (var context = new TestContext(ContextUtil.GetOptions()))
+            {
+                var keysToUpdateQueryable = GetQueryableUdtt(context, keysToUpdate);
+                var userRolesToUpdate = context.UserRoles
+                    .Where(x => keysToUpdateQueryable.Where(y => y.C1 == x.UserId && y.C2 == x.RoleId).Any())
+                    .ToList();
+
+                var keysToDeleteQueryable = GetQueryableUdtt(context, keysToDelete);
+                var userRolesToDelete = context.UserRoles
+                    .Where(x => keysToDeleteQueryable.Where(y => y.C1 == x.UserId && y.C2 == x.RoleId).Any())
+                    .ToList();
+
+                Assert.Equal(keysToUpdate.Count, userRolesToUpdate.Count);
+                Assert.Equal(keysToDelete.Count, userRolesToDelete.Count);
+            }
+
+            // batch update and batch delete with User Defined Table Type parameter
+            using (var context = new TestContext(ContextUtil.GetOptions()))
+            {
+                var keysToUpdateQueryable = GetQueryableUdtt(context, keysToUpdate);
+                var keysToDeleteQueryable = GetQueryableUdtt(context, keysToDelete);
+                var userRolesToUpdate = context.UserRoles.Where(x => keysToUpdateQueryable.Where(y => y.C1 == x.UserId && y.C2 == x.RoleId).Any());
+                var userRolesToDelete = context.UserRoles.Where(x => keysToDeleteQueryable.Where(y => y.C1 == x.UserId && y.C2 == x.RoleId).Any());
+
+                // System.ArgumentException : No mapping exists from object type System.Object[] to a known managed provider native type.
+                userRolesToUpdate.BatchUpdate(x => new UserRole { Description = "updated", });
+                userRolesToDelete.BatchDelete();
+            }
+
+            using (var context = new TestContext(ContextUtil.GetOptions()))
+            {
+                Assert.Equal(keysToUpdate.Count, context.UserRoles.Count());
+                Assert.True(!context.UserRoles.Where(x => x.Description == null || x.Description != "updated").Any());
+            }
+        }
+
+        private IQueryable<UdttIntInt> GetQueryableUdtt(TestContext context, IReadOnlyList<UdttIntInt> list)
+        {
+            var parameterName = $"@p_{Guid.NewGuid():n}";
+            var dt = new DataTable();
+            dt.Columns.Add(nameof(UdttIntInt.C1), typeof(int));
+            dt.Columns.Add(nameof(UdttIntInt.C2), typeof(int));
+            foreach (var item in list)
+            {
+                dt.Rows.Add(item.C1, item.C2);
+            }
+            var parameter = new SqlParameter(parameterName, dt) { SqlDbType = SqlDbType.Structured, TypeName = "dbo.UdttIntInt", };
+            return context.Set<UdttIntInt>().FromSqlRaw($@"select * from {parameterName}", parameter);
+        }
+    }
+}